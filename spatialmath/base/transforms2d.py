# Part of Spatial Math Toolbox for Python
# Copyright (c) 2000 Peter Corke
# MIT Licence, see details in top-level file: LICENCE

"""
This modules contains functions to create and transform SO(2) and SE(2) matrices,
respectively 2D rotation matrices and homogeneous tranformation matrices.

Vector arguments are what numpy refers to as ``array_like`` and can be a list,
tuple, numpy array, numpy row vector or numpy column vector.

"""

# pylint: disable=invalid-name

import sys
import math
import numpy as np
import scipy.linalg
from spatialmath import base

_eps = np.finfo(np.float64).eps

try:  # pragma: no cover
    # print('Using SymPy')
    import sympy

    _symbolics = True

except ImportError:  # pragma: no cover
    _symbolics = False

# ---------------------------------------------------------------------------------------#
def rot2(theta, unit="rad"):
    """
    Create SO(2) rotation

    :param theta: rotation angle
    :type theta: float
    :param unit: angular units: 'rad' [default], or 'deg'
    :type unit: str
    :return: SO(2) rotation matrix
    :rtype: ndarray(2,2)

    - ``rot2(θ)`` is an SO(2) rotation matrix (2x2) representing a rotation of θ radians.
    - ``rot2(θ, 'deg')`` as above but θ is in degrees.

    .. runblock:: pycon

        >>> from spatialmath.base import *
        >>> rot2(0.3)
        >>> rot2(45, 'deg')
    """
    theta = base.getunit(theta, unit)
    ct = base.sym.cos(theta)
    st = base.sym.sin(theta)
    # fmt: off
    R = np.array([
        [ct, -st],
        [st,  ct]])
    # fmt: on
    return R


# ---------------------------------------------------------------------------------------#
def trot2(theta, unit="rad", t=None):
    """
    Create SE(2) pure rotation

    :param theta: rotation angle about X-axis
    :type θ: float
    :param unit: angular units: 'rad' [default], or 'deg'
    :type unit: str
    :param t: 2D translation vector, defaults to [0,0]
    :type t: array_like(2)
    :return: 3x3 homogeneous transformation matrix
    :rtype: ndarray(3,3)

    - ``trot2(θ)`` is a homogeneous transformation (3x3) representing a rotation of
      θ radians.
    - ``trot2(θ, 'deg')`` as above but θ is in degrees.

    .. runblock:: pycon

        >>> from spatialmath.base import *
        >>> trot2(0.3)
        >>> trot2(45, 'deg', t=[1,2])

    .. note:: By default, the translational component is zero but it can be
        set to a non-zero value.

    :seealso: xyt2tr
    """
    T = np.pad(rot2(theta, unit), (0, 1), mode="constant")
    if t is not None:
        T[:2, 2] = base.getvector(t, 2, "array")
    T[2, 2] = 1  # integer to be symbolic friendly
    return T


def xyt2tr(xyt, unit="rad"):
    """
    Create SE(2) pure rotation

    :param xyt: 2d translation and rotation
    :type xyt: array_like(3)
    :param unit: angular units: 'rad' [default], or 'deg'
    :type unit: str
    :return: 3x3 homogeneous transformation matrix
    :rtype: ndarray(3,3)

    - ``xyt2tr([x,y,θ])`` is a homogeneous transformation (3x3) representing a rotation of
      θ radians and a translation of (x,y).

    .. runblock:: pycon

        >>> from spatialmath.base import *
        >>> xyt2tr([1,2,0.3])
        >>> xyt2tr([1,2,45], 'deg')

    :seealso: tr2xyt
    """
    xyt = base.getvector(xyt, 3)
    T = np.pad(rot2(xyt[2], unit), (0, 1), mode="constant")
    T[:2, 2] = xyt[0:2]
    T[2, 2] = 1.0
    return T


def tr2xyt(T, unit="rad"):
    """
    Convert SE(2) to x, y, theta

    :param T: SE(2) matrix
    :type T: ndarray(3,3)
    :param unit: angular units: 'rad' [default], or 'deg'
    :type unit: str
    :return: [x, y, θ]
    :rtype: ndarray(3)

    - ``tr2xyt(T)`` is a vector giving the equivalent 2D translation and
      rotation for this SO(2) matrix.

    .. runblock:: pycon

        >>> from spatialmath.base import *
        >>> T = xyt2tr([1, 2, 0.3])
        >>> T
        >>> tr2xyt(T)

    :seealso: trot2
    """

    if T.dtype == "O" and _symbolics:
        angle = sympy.atan2(T[1, 0], T[0, 0])
    else:
        angle = math.atan2(T[1, 0], T[0, 0])
    return np.r_[T[0, 2], T[1, 2], angle]


# ---------------------------------------------------------------------------------------#
def transl2(x, y=None):
    """
    Create SE(2) pure translation, or extract translation from SE(2) matrix


    **Create a translational SE(2) matrix**

    :param x: translation along X-axis
    :type x: float
    :param y: translation along Y-axis
    :type y: float
    :return: SE(2) transform matrix or the translation elements of a homogeneous
        transform :rtype: ndarray(3,3)

    - ``T = transl2([X, Y])`` is an SE(2) homogeneous transform (3x3)
      representing a pure translation.
    - ``T = transl2( V )`` as above but the translation is given by a 2-element
      list, dict, or a numpy array, row or column vector.


    .. runblock:: pycon

        >>> from spatialmath.base import *
        >>> import numpy as np
        >>> transl2(3, 4)
        >>> transl2([3, 4])
        >>> transl2(np.array([3, 4]))

    **Extract the translational part of an SE(2) matrix**

    :param x: SE(2) transform matrix
    :type x: ndarray(3,3)
    :return: translation elements of SE(2) matrix
    :rtype: ndarray(2)

    - ``t = transl2(T)`` is the translational part of the SE(3) matrix ``T`` as a
      2-element NumPy array.


    .. runblock:: pycon

        >>> from spatialmath.base import *
        >>> import numpy as np
        >>> T = np.array([[1, 0, 3], [0, 1, 4], [0, 0, 1]])
        >>> transl2(T)

    .. note:: This function is compatible with the MATLAB version of the Toolbox.  It
        is unusual/weird in doing two completely different things inside the one
        function.
    """

    if base.isscalar(x) and base.isscalar(y):
        # (x, y) -> SE(2)
        t = np.r_[x, y]
    elif base.isvector(x, 2):
        # R2 -> SE(2)
        t = base.getvector(x, 2)
    elif base.ismatrix(x, (3, 3)):
        # SE(2) -> R2
        return x[:2, 2]
    else:
        raise ValueError("bad argument")

    if t.dtype != "O":
        t = t.astype("float64")
    T = np.identity(3, dtype=t.dtype)
    T[:2, 2] = t
    return T


def ishom2(T, check=False):
    """
    Test if matrix belongs to SE(2)

    :param T: SE(2) matrix to test
    :type T: ndarray(3,3)
    :param check: check validity of rotation submatrix
    :type check: bool
    :return: whether matrix is an SE(2) homogeneous transformation matrix
    :rtype: bool

    - ``ishom2(T)`` is True if the argument ``T`` is of dimension 3x3
    - ``ishom2(T, check=True)`` as above, but also checks orthogonality of the
      rotation sub-matrix and validitity of the bottom row.

    .. runblock:: pycon

        >>> from spatialmath.base import *
        >>> import numpy as np
        >>> T = np.array([[1, 0, 3], [0, 1, 4], [0, 0, 1]])
        >>> ishom2(T)
        >>> T = np.array([[1, 1, 3], [0, 1, 4], [0, 0, 1]]) # invalid SE(2)
        >>> ishom2(T)  # a quick check says it is an SE(2)
        >>> ishom2(T, check=True) # but if we check more carefully...
        >>> R = np.array([[1, 0], [0, 1]])
        >>> ishom2(R)

    :seealso: isR, isrot2, ishom, isvec
    """
    return (
        isinstance(T, np.ndarray)
        and T.shape == (3, 3)
        and (
            not check
            or (base.isR(T[:2, :2]) and np.all(T[2, :] == np.array([0, 0, 1])))
        )
    )


def isrot2(R, check=False):
    """
    Test if matrix belongs to SO(2)

    :param R: SO(2) matrix to test
    :type R: ndarray(3,3)
    :param check: check validity of rotation submatrix
    :type check: bool
    :return: whether matrix is an SO(2) rotation matrix
    :rtype: bool

    - ``isrot2(R)`` is True if the argument ``R`` is of dimension 2x2
    - ``isrot2(R, check=True)`` as above, but also checks orthogonality of the rotation matrix.

    .. runblock:: pycon

        >>> from spatialmath.base import *
        >>> import numpy as np
        >>> T = np.array([[1, 0, 3], [0, 1, 4], [0, 0, 1]])
        >>> isrot2(T)
        >>> R = np.array([[1, 0], [0, 1]])
        >>> isrot2(R)
        >>> R = np.array([[1, 1], [0, 1]])  # invalid SO(2)
        >>> isrot2(R)  # a quick check says it is an SO(2)
        >>> isrot2(R, check=True)  # but if we check more carefully...

    :seealso: isR, ishom2, isrot
    """
    return (
        isinstance(R, np.ndarray) and R.shape == (2, 2) and (not check or base.isR(R))
    )


# ---------------------------------------------------------------------------------------#


def trinv2(T):
    r"""
    Invert an SE(2) matrix

    :param T: SE(2) matrix
    :type T: ndarray(3,3)
    :return: inverse of SE(2) matrix
    :rtype: ndarray(3,3)
    :raises ValueError: bad arguments

    Computes an efficient inverse of an SE(2) matrix:

    :math:`\begin{pmatrix} {\bf R} & t \\ 0\,0 & 1 \end{pmatrix}^{-1} =  \begin{pmatrix} {\bf R}^T & -{\bf R}^T t \\ 0\, 0 & 1 \end{pmatrix}`

    .. runblock:: pycon

        >>> from spatialmath.base import *
        >>> T = trot2(0.3, t=[4,5])
        >>> trinv2(T)
        >>> T @ trinv2(T)

    :SymPy: supported
    """
    if not ishom2(T):
        raise ValueError("expecting SE(2) matrix")
    # inline this code for speed, don't use tr2rt and rt2tr
    R = T[:2, :2]
    t = T[:2, 2]
    Ti = np.zeros((3, 3), dtype=T.dtype)
    Ti[:2, :2] = R.T
    Ti[:2, 2] = -R.T @ t
    Ti[2, 2] = 1
    return Ti


def trlog2(T, check=True, twist=False):
    """
    Logarithm of SO(2) or SE(2) matrix

    :param T: SE(2) or SO(2) matrix
    :type T: ndarray(3,3) or ndarray(2,2)
    :param check: check that matrix is valid
    :type check: bool
    :param twist: return a twist vector instead of matrix [default]
    :type twist: bool
    :return: logarithm
    :rtype: ndarray(3,3) or ndarray(3); or ndarray(2,2) or ndarray(1)
    :raises ValueError: bad argument

    An efficient closed-form solution of the matrix logarithm for arguments that
    are SO(2) or SE(2).

    - ``trlog2(R)`` is the logarithm of the passed rotation matrix ``R`` which
      will be 2x2 skew-symmetric matrix.  The equivalent vector from ``vex()``
      is parallel to rotation axis and its norm is the amount of rotation about
      that axis.
    - ``trlog(T)`` is the logarithm of the passed homogeneous transformation
      matrix ``T`` which will be 3x3 augumented skew-symmetric matrix. The
      equivalent vector from ``vexa()`` is the twist vector (6x1) comprising [v
      w].

    .. runblock:: pycon

        >>> from spatialmath.base import *
        >>> trlog2(trot2(0.3))
        >>> trlog2(trot2(0.3), twist=True)
        >>> trlog2(rot2(0.3))
        >>> trlog2(rot2(0.3), twist=True)

    :seealso: :func:`~trexp`, :func:`~spatialmath.base.transformsNd.vex`,
              :func:`~spatialmath.base.transformsNd.vexa`
    """

    if ishom2(T, check=check):
        # SE(2) matrix

        if base.iseye(T):
            # is identity matrix
            if twist:
                return np.zeros((3,))
            else:
                return np.zeros((3, 3))
        else:
            if twist:
                return base.vexa(scipy.linalg.logm(T))
            else:
                return scipy.linalg.logm(T)

    elif isrot2(T, check=check):
        # SO(2) rotation matrix
        if twist:
            return base.vex(scipy.linalg.logm(T))
        else:
            return scipy.linalg.logm(T)
    else:
        raise ValueError("Expect SO(2) or SE(2) matrix")


# ---------------------------------------------------------------------------------------#


def trexp2(S, theta=None, check=True):
    """
    Exponential of so(2) or se(2) matrix

    :param S: se(2), so(2) matrix or equivalent velctor
    :type T: ndarray(3,3) or ndarray(2,2)
    :param theta: motion
    :type theta: float
    :return: matrix exponential in SE(2) or SO(2)
    :rtype: ndarray(3,3) or ndarray(2,2)
    :raises ValueError: bad argument

    An efficient closed-form solution of the matrix exponential for arguments
    that are se(2) or so(2).

    For se(2) the results is an SE(2) homogeneous transformation matrix:

    - ``trexp2(Σ)`` is the matrix exponential of the se(2) element ``Σ`` which is
      a 3x3 augmented skew-symmetric matrix.
    - ``trexp2(Σ, θ)`` as above but for an se(3) motion of Σθ, where ``Σ``
      must represent a unit-twist, ie. the rotational component is a unit-norm skew-symmetric
      matrix.
    - ``trexp2(S)`` is the matrix exponential of the se(3) element ``S`` represented as
      a 3-vector which can be considered a screw motion.
    - ``trexp2(S, θ)`` as above but for an se(2) motion of Sθ, where ``S``
      must represent a unit-twist, ie. the rotational component is a unit-norm skew-symmetric
      matrix.

    .. runblock:: pycon

        >>> from spatialmath.base import *
        >>> trexp2(skew(1))
        >>> trexp2(skew(1), 2)  # revolute unit twist
        >>> trexp2(1)
        >>> trexp2(1, 2)  # revolute unit twist

    For so(2) the results is an SO(2) rotation matrix:

    - ``trexp2(Ω)`` is the matrix exponential of the so(3) element ``Ω`` which is a 2x2
      skew-symmetric matrix.
    - ``trexp2(Ω, θ)`` as above but for an so(3) motion of Ωθ, where ``Ω`` is
      unit-norm skew-symmetric matrix representing a rotation axis and a rotation magnitude
      given by ``θ``.
    - ``trexp2(ω)`` is the matrix exponential of the so(2) element ``ω`` expressed as
      a 1-vector.
    - ``trexp2(ω, θ)`` as above but for an so(3) motion of ωθ where ``ω`` is a
      unit-norm vector representing a rotation axis and a rotation magnitude
      given by ``θ``. ``ω`` is expressed as a 1-vector.

    .. runblock:: pycon

        >>> from spatialmath.base import *
        >>> trexp2(skewa([1, 2, 3]))
        >>> trexp2(skewa([1, 0, 0]), 2)  # prismatic unit twist
        >>> trexp2([1, 2, 3])
        >>> trexp2([1, 0, 0], 2)

    :seealso: trlog, trexp2
    """

    if base.ismatrix(S, (3, 3)) or base.isvector(S, 3):
        # se(2) case
        if base.ismatrix(S, (3, 3)):
            # augmentented skew matrix
            if check and not base.isskewa(S):
                raise ValueError("argument must be a valid se(2) element")
            tw = base.vexa(S)
        else:
            # 3 vector
            tw = base.getvector(S)

        if base.iszerovec(tw):
            return np.eye(3)

        if theta is None:
            (tw, theta) = base.unittwist2_norm(tw)
        elif not base.isunittwist2(tw):
            raise ValueError("If theta is specified S must be a unit twist")

        t = tw[0:2]
        w = tw[2]

        R = base.rodrigues(w, theta)

        skw = base.skew(w)
        V = (
            np.eye(2) * theta
            + (1.0 - math.cos(theta)) * skw
            + (theta - math.sin(theta)) * skw @ skw
        )

        return base.rt2tr(R, V @ t)

    elif base.ismatrix(S, (2, 2)) or base.isvector(S, 1):
        # so(2) case
        if base.ismatrix(S, (2, 2)):
            # skew symmetric matrix
            if check and not base.isskew(S):
                raise ValueError("argument must be a valid so(2) element")
            w = base.vex(S)
        else:
            # 1 vector
            w = base.getvector(S)

        if theta is not None and not base.isunitvec(w):
            raise ValueError("If theta is specified S must be a unit twist")

        # do Rodrigues' formula for rotation
        return base.rodrigues(w, theta)
    else:
        raise ValueError(" First argument must be SO(2), 1-vector, SE(2) or 3-vector")


def adjoint2(T):
    # http://ethaneade.com/lie.pdf
    if T.shape == (3, 3):
        # SO(2) adjoint
        return np.identity(2)
    elif T.shape == (3, 3):
        # SE(2) adjoint
        (R, t) = base.tr2rt(T)
        # fmt: off
        return np.block([
                [R, np.c_[t[1], -t[0]].T], 
                [0, 0,           1]
                ])
        # fmt: on
    else:
        raise ValueError("bad argument")


def tr2jac2(T):
    r"""
    SE(2) Jacobian matrix

    :param T: SE(2) matrix
    :type T: ndarray(3,3)
    :return: Jacobian matrix
    :rtype: ndarray(3,3)

    Computes an Jacobian matrix that maps spatial velocity between two frames defined by
    an SE(2) matrix.

    ``tr2jac2(T)`` is a Jacobian matrix (3x3) that maps spatial velocity or
    differential motion from frame {B} to frame {A} where the pose of {B}
    elative to {A} is represented by the homogeneous transform T = :math:`{}^A {\bf T}_B`.

    .. runblock:: pycon

        >>> from spatialmath.base import *
        >>> T = trot2(0.3, t=[4,5])
        >>> tr2jac2(T)

    :Reference: Robotics, Vision & Control: Second Edition, P. Corke, Springer 2016; p65.
    :SymPy: supported
    """

    if not ishom2(T):
        raise ValueError("expecting an SE(2) matrix")

    J = np.eye(3, dtype=T.dtype)
    J[:2, :2] = base.t2r(T)
    return J


def trinterp2(start, end, s=None):
    """
    Interpolate SE(2) or SO(2) matrices

    :param start: initial SE(2) or SO(2) matrix value when s=0, if None then identity is used
    :type start: ndarray(3,3) or ndarray(2,2) or None
    :param end: final SE(2) or SO(2) matrix, value when s=1
    :type end: ndarray(3,3) or ndarray(2,2)
    :param s: interpolation coefficient, range 0 to 1
    :type s: float
    :return: interpolated SE(2) or SO(2) matrix value
    :rtype: ndarray(3,3) or ndarray(2,2)
    :raises ValueError: bad arguments

    - ``trinterp2(None, T, S)`` is a homogeneous transform (3x3) interpolated
      between identity when S=0 and T (3x3) when S=1.
    - ``trinterp2(T0, T1, S)`` as above but interpolated
      between T0 (3x3) when S=0 and T1 (3x3) when S=1.
    - ``trinterp2(None, R, S)`` is a rotation matrix (2x2) interpolated
      between identity when S=0 and R (2x2) when S=1.
    - ``trinterp2(R0, R1, S)`` as above but interpolated
      between R0 (2x2) when S=0 and R1 (2x2) when S=1.

    .. note:: Rotation angle is linearly interpolated.

    .. runblock:: pycon

        >>> from spatialmath.base import *
        >>> T1 = transl2(1, 2)
        >>> T2 = transl2(3, 4)
        >>> trinterp2(T1, T2, 0)
        >>> trinterp2(T1, T2, 1)
        >>> trinterp2(T1, T2, 0.5)
        >>> trinterp2(None, T2, 0)
        >>> trinterp2(None, T2, 1)
        >>> trinterp2(None, T2, 0.5)

    :seealso: :func:`~spatialmath.base.transforms3d.trinterp`

    """
    if base.ismatrix(end, (2, 2)):
        # SO(2) case
        if start is None:
            # 	TRINTERP2(T, s)

            th0 = math.atan2(end[1, 0], end[0, 0])

            th = s * th0
        else:
            # 	TRINTERP2(T1, start= s)
            if start.shape != end.shape:
                raise ValueError("start and end matrices must be same shape")

            th0 = math.atan2(start[1, 0], start[0, 0])
            th1 = math.atan2(end[1, 0], end[0, 0])

            th = th0 * (1 - s) + s * th1

        return rot2(th)
    elif base.ismatrix(end, (3, 3)):
        if start is None:
            # 	TRINTERP2(T, s)

            th0 = math.atan2(end[1, 0], end[0, 0])
            p0 = transl2(end)

            th = s * th0
            pr = s * p0
        else:
            # 	TRINTERP2(T0, T1, s)
            if start.shape != end.shape:
                raise ValueError("both matrices must be same shape")

            th0 = math.atan2(start[1, 0], start[0, 0])
            th1 = math.atan2(end[1, 0], end[0, 0])

            p0 = transl2(start)
            p1 = transl2(end)

            pr = p0 * (1 - s) + s * p1
            th = th0 * (1 - s) + s * th1

        return base.rt2tr(rot2(th), pr)
    else:
        return ValueError("Argument must be SO(2) or SE(2)")


def trprint2(T, label=None, file=sys.stdout, fmt="{:.3g}", unit="deg"):
    """
    Compact display of SE(2) or SO(2) matrices

    :param T: matrix to format
    :type T: ndarray(3,3) or ndarray(2,2)
    :param label: text label to put at start of line
    :type label: str
    :param file: file to write formatted string to
    :type file: file object
    :param fmt: conversion format for each number
    :type fmt: str
    :param unit: angular units: 'rad' [default], or 'deg'
    :type unit: str
    :return: formatted string
    :rtype: str

    The matrix is formatted and written to ``file`` and the
    string is returned.  To suppress writing to a file, set ``file=None``.

    - ``trprint2(R)`` displays the SO(2) rotation matrix in a compact
      single-line format and returns the string::

        [LABEL:] θ UNIT

    - ``trprint2(T)`` displays the SE(2) homogoneous transform in a compact
      single-line format and returns the string::

        [LABEL:] [t=X, Y;] θ UNIT

    .. runblock:: pycon

        >>> from spatialmath.base import *
        >>> T = transl2(1,2) @ trot2(0.3)
        >>> trprint2(T, file=None, label='T')
        >>> trprint2(T, file=None, label='T', fmt='{:8.4g}')


    .. notes::

        - Default formatting is for compact display of data
        - For tabular data set ``fmt`` to a fixed width format such as
          ``fmt='{:.3g}'``

    :seealso: trprint
    """

    s = ""

    if label is not None:
        s += "{:s}: ".format(label)

    # print the translational part if it exists
    if ishom2(T):
        s += "t = {};".format(_vec2s(fmt, transl2(T)))

    angle = math.atan2(T[1, 0], T[0, 0])
    if unit == "deg":
        angle *= 180.0 / math.pi
        s += " {}°".format(_vec2s(fmt, [angle]))
    else:
        s += " {} rad".format(_vec2s(fmt, [angle]))

    if file:
        print(s, file=file)
    return s


def _vec2s(fmt, v):
    v = [x if np.abs(x) > 100 * _eps else 0.0 for x in v]
    return ", ".join([fmt.format(x) for x in v])


<<<<<<< HEAD
=======
def points2tr2(p1, p2):
    """
    SE(2) transform from corresponding points

    :param p1: first set of points
    :type p1: array_like(2,N)
    :param p2: second set of points
    :type p2: array_like(2,N)
    :return: transform from ``p1`` to ``p2``
    :rtype: ndarray(3,3)

    Compute an SE(2) matrix that transforms the point set ``p1`` to ``p2``.
    p1 and p2 must have the same number of columns, and columns correspond
    to the same point.
    """

    # first find the centroids of both point clouds
    p1_centroid = np.mean(p1, axis=0)
    p2_centroid = np.mean(p2, axis=0)

    # get the point clouds in reference to their centroids
    p1_centered = p1 - p1_centroid
    p2_centered = p2 - p2_centroid

    # compute moment matrix
    M = np.dot(p2_centered.T, p1_centered)

    # get singular value decomposition of the cross covariance matrix
    U, W, VT = np.linalg.svd(M)

    # get rotation between the two point clouds
    R = U @ VT
    # special reflection case
    if np.linalg.det(R) < 0:
       VT[-1, :] *= -1
       R = VT.T @ U.T

    # get the translation
    t = np.expand_dims(p2_centroid,0).T - np.dot(R, np.expand_dims(p1_centroid,0).T)

    # assemble translation and rotation into a transformation matrix
    T = np.identity(3)
    T[:2,2] = np.squeeze(t)
    T[:2,:2] = R

    return T

>>>>>>> a970a48b
def trplot2(
    T,
    color="blue",
    frame=None,
    axislabel=True,
    axissubscript=True,
    textcolor=None,
    labels=("X", "Y"),
    length=1,
    arrow=True,
    rviz=False,
    ax=None,
    block=False,
    dims=None,
    wtl=0.2,
    width=1,
    d1=0.1,
    d2=1.15,
    **kwargs
):
    """
    Plot a 2D coordinate frame

    :param T: an SE(3) or SO(3) pose to be displayed as coordinate frame
    :type: ndarray(3,3) or ndarray(2,2)
    :param color: color of the lines defining the frame
    :type color: str
    :param textcolor: color of text labels for the frame, default color of lines above
    :type textcolor: str
    :param frame: label the frame, name is shown below the frame and as subscripts on the frame axis labels
    :type frame: str
    :param axislabel: display labels on axes, default True
    :type axislabel: bool
    :param axissubscript: display subscripts on axis labels, default True
    :type axissubscript: bool
    :param labels: labels for the axes, defaults to X and Y
    :type labels: 2-tuple of strings
    :param length: length of coordinate frame axes, default 1
    :type length: float
    :param arrow: show arrow heads, default True
    :type arrow: bool
    :param ax: the axes to plot into, defaults to current axes
    :type ax: Axes3D reference
    :param block: run the GUI main loop until all windows are closed, default True
    :type block: bool
    :param dims: dimension of plot volume as [xmin, xmax, ymin, ymax]
    :type dims: array_like(4)
    :param wtl: width-to-length ratio for arrows, default 0.2
    :type wtl: float
    :param rviz: show Rviz style arrows, default False
    :type rviz: bool
    :param projection: 3D projection: ortho [default] or persp
    :type projection: str
    :param width: width of lines, default 1
    :type width: float
    :param d1: distance of frame axis label text from origin, default 0.05
    :type d1: float
    :param d2: distance of frame label text from origin, default 1.15
    :type d2: float
    :return: axes containing the frame
    :rtype: AxesSubplot
    :raises ValueError: bad argument

    Adds a 2D coordinate frame represented by the SO(2) or SE(2) matrix to the current axes.

    The appearance of the coordinate frame depends on many parameters:

    - coordinate axes depend on:
        - ``color`` of axes
        - ``width`` of line
        - ``length`` of line
        - ``arrow`` if True [default] draw the axis with an arrow head
    - coordinate axis labels depend on:
        - ``axislabel`` if True [default] label the axis, default labels are X, Y, Z
        - ``labels`` 2-list of alternative axis labels
        - ``textcolor`` which defaults to ``color``
        - ``axissubscript`` if True [default] add the frame label ``frame`` as a subscript
            for each axis label
    - coordinate frame label depends on:
        - `frame` the label placed inside {} near the origin of the frame
    - a dot at the origin
        - ``originsize`` size of the dot, if zero no dot
        - ``origincolor`` color of the dot, defaults to ``color``
        - If no current figure, one is created
        - If current figure, but no axes, a 3d Axes is created

    Examples:

            trplot2(T, frame='A')
            trplot2(T, frame='A', color='green')
            trplot2(T1, 'labels', 'AB');

    :SymPy: not supported

    :seealso: :func:`tranimate2` :func:`plotvol2` :func:`axes_logic`
    """

    # TODO
    # animation
    # style='line', 'arrow', 'rviz'

    # check input types
    if isrot2(T, check=True):
        T = base.r2t(T)
    elif not ishom2(T, check=True):
        raise ValueError("argument is not valid SE(2) matrix")

    ax = base.axes_logic(ax, 2)

    try:
        if not ax.get_xlabel():
            ax.set_xlabel(labels[0])
        if not ax.get_ylabel():
            ax.set_ylabel(labels[0])
    except AttributeError:
        pass  # if axes are an Animate object

    if not hasattr(ax, "_plotvol"):
        ax.set_aspect("equal")

    if dims is not None:
        ax.axis(base.expand_dims(dims))
    elif not hasattr(ax, "_plotvol"):
        ax.autoscale(enable=True, axis="both")

    # create unit vectors in homogeneous form
    o = T @ np.array([0, 0, 1])
    x = T @ np.array([1, 0, 1]) * length
    y = T @ np.array([0, 1, 1]) * length

    # draw the axes

    if rviz:
        ax.plot([o[0], x[0]], [o[1], x[1]], color="red", linewidth=5 * width)
        ax.plot([o[0], y[0]], [o[1], y[1]], color="lime", linewidth=5 * width)
    elif arrow:
        ax.quiver(
            o[0],
            o[1],
            x[0] - o[0],
            x[1] - o[1],
            angles="xy",
            scale_units="xy",
            scale=1,
            linewidth=width,
            facecolor=color,
            edgecolor=color,
        )
        ax.quiver(
            o[0],
            o[1],
            y[0] - o[0],
            y[1] - o[1],
            angles="xy",
            scale_units="xy",
            scale=1,
            linewidth=width,
            facecolor=color,
            edgecolor=color,
        )
        # plot an invisible point at the end of each arrow to allow auto-scaling to work
        ax.scatter(x=[o[0], x[0], y[0]], y=[o[1], x[1], y[1]], s=[20, 0, 0])
    else:
        ax.plot([o[0], x[0]], [o[1], x[1]], color=color, linewidth=width)
        ax.plot([o[0], y[0]], [o[1], y[1]], color=color, linewidth=width)

    # label the frame
    if frame:
        if textcolor is not None:
            color = textcolor

        o1 = T @ np.array([-d1, -d1, 1])
        ax.text(
            o1[0],
            o1[1],
            r"$\{" + frame + r"\}$",
            color=color,
            verticalalignment="top",
            horizontalalignment="left",
        )

    if axislabel:
        # add the labels to each axis
        x = (x - o) * d2 + o
        y = (y - o) * d2 + o

        if frame is None or not axissubscript:
            format = "${:s}$"
        else:
            format = "${:s}_{{{:s}}}$"

        ax.text(
            x[0],
            x[1],
            format.format(labels[0], frame),
            color=color,
            horizontalalignment="center",
            verticalalignment="center",
        )
        ax.text(
            y[0],
            y[1],
            format.format(labels[1], frame),
            color=color,
            horizontalalignment="center",
            verticalalignment="center",
        )

    if block:
        # calling this at all, causes FuncAnimation to fail so when invoked from tranimate2 skip this bit
        plt.show(block=block)
    return ax


def tranimate2(T, **kwargs):
    """
    Animate a 2D coordinate frame

    :param T: an SE(2) or SO(2) pose to be displayed as coordinate frame
    :type: ndarray(3,3) or ndarray(2,2)
    :param nframes: number of steps in the animation [defaault 100]
    :type nframes: int
    :param repeat: animate in endless loop [default False]
    :type repeat: bool
    :param interval: number of milliseconds between frames [default 50]
    :type interval: int
    :param movie: name of file to write MP4 movie into
    :type movie: str

    Animates a 2D coordinate frame moving from the world frame to a frame represented by the SO(2) or SE(2) matrix to the current axes.

    - If no current figure, one is created
    - If current figure, but no axes, a 3d Axes is created


    Examples:

            tranimate2(transl(1,2)@trot2(1), frame='A', arrow=False, dims=[0, 5])
            tranimate2(transl(1,2)@trot2(1), frame='A', arrow=False, dims=[0, 5], movie='spin.mp4')
    """
    anim = base.animate.Animate2(**kwargs)
    try:
        del kwargs["dims"]
    except KeyError:
        pass

    anim.trplot2(T, **kwargs)
    anim.run(**kwargs)


if __name__ == "__main__":  # pragma: no cover
    import pathlib

    # trplot2( transl2(1,2), frame='A', rviz=True, width=1)
    # trplot2( transl2(3,1), color='red', arrow=True, width=3, frame='B')
    # trplot2( transl2(4, 3)@trot2(math.pi/3), color='green', frame='c')
    # plt.grid(True)

    exec(
        open(
            pathlib.Path(__file__).parent.parent.parent.absolute()
            / "tests"
            / "base"
            / "test_transforms2d.py"
        ).read()
    )  # pylint: disable=exec-used<|MERGE_RESOLUTION|>--- conflicted
+++ resolved
@@ -730,8 +730,6 @@
     return ", ".join([fmt.format(x) for x in v])
 
 
-<<<<<<< HEAD
-=======
 def points2tr2(p1, p2):
     """
     SE(2) transform from corresponding points
@@ -766,20 +764,20 @@
     R = U @ VT
     # special reflection case
     if np.linalg.det(R) < 0:
-       VT[-1, :] *= -1
-       R = VT.T @ U.T
+        VT[-1, :] *= -1
+        R = VT.T @ U.T
 
     # get the translation
-    t = np.expand_dims(p2_centroid,0).T - np.dot(R, np.expand_dims(p1_centroid,0).T)
+    t = np.expand_dims(p2_centroid, 0).T - np.dot(R, np.expand_dims(p1_centroid, 0).T)
 
     # assemble translation and rotation into a transformation matrix
     T = np.identity(3)
-    T[:2,2] = np.squeeze(t)
-    T[:2,:2] = R
+    T[:2, 2] = np.squeeze(t)
+    T[:2, :2] = R
 
     return T
 
->>>>>>> a970a48b
+
 def trplot2(
     T,
     color="blue",
