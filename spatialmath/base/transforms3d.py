# Part of Spatial Math Toolbox for Python
# Copyright (c) 2000 Peter Corke
# MIT Licence, see details in top-level file: LICENCE

"""
These functions create and manipulate 3D rotation matrices and rigid-body
transformations as 3x3 SO(3) matrices and 4x4 SE(3) matrices respectively.
These matrices are represented as 2D NumPy arrays.

Vector arguments are what numpy refers to as ``array_like`` and can be a list,
tuple, numpy array, numpy row vector or numpy column vector.

"""

# pylint: disable=invalid-name

import sys
import math
import numpy as np
from collections.abc import Iterable

from spatialmath.base.argcheck import getunit, getvector
from spatialmath.base.transformsNd import r2t
import spatialmath.base.symbolic as sym

from spatialmath.base.sm_types import *

_eps = np.finfo(np.float64).eps

# ---------------------------------------------------------------------------------------#


def rotx(theta:float, unit:str="rad") -> SO3Array:
    """
    Create SO(3) rotation about X-axis

    :param theta: rotation angle about X-axis
    :type theta: float
    :param unit: angular units: 'rad' [default], or 'deg'
    :type unit: str
    :return: SO(3) rotation matrix
    :rtype: ndarray(3,3)

    - ``rotx(θ)`` is an SO(3) rotation matrix (3x3) representing a rotation
      of θ radians about the x-axis
    - ``rotx(θ, "deg")`` as above but θ is in degrees

    .. runblock:: pycon

<<<<<<< HEAD
        >>> from spatialmath.import *
=======
        >>> from spatialmath.base import rotx
>>>>>>> 43914106
        >>> rotx(0.3)
        >>> rotx(45, 'deg')

    :seealso: :func:`~trotx`
    :SymPy: supported
    """

    theta = getunit(theta, unit)
    ct = sym.cos(theta)
    st = sym.sin(theta)
    # fmt: off
    R = np.array([
        [1, 0, 0],
        [0, ct, -st],
        [0, st, ct]])
    # fmt: on
    return R


# ---------------------------------------------------------------------------------------#
def roty(theta:float, unit:str="rad") -> SO3Array:
    """
    Create SO(3) rotation about Y-axis

    :param theta: rotation angle about Y-axis
    :type theta: float
    :param unit: angular units: 'rad' [default], or 'deg'
    :type unit: str
    :return: SO(3) rotation matrix
    :rtype: ndarray(3,3)

    - ``roty(θ)`` is an SO(3) rotation matrix (3x3) representing a rotation
      of θ radians about the y-axis
    - ``roty(θ, "deg")`` as above but θ is in degrees

    .. runblock:: pycon

<<<<<<< HEAD
        >>> from spatialmath.import *
=======
        >>> from spatialmath.base import roty
>>>>>>> 43914106
        >>> roty(0.3)
        >>> roty(45, 'deg')

    :seealso: :func:`~troty`
    :SymPy: supported
    """

    theta = getunit(theta, unit)
    ct = sym.cos(theta)
    st = sym.sin(theta)
    # fmt: off
    return np.array([
        [ct, 0, st],
        [0, 1, 0],
        [-st, 0, ct]])
    # fmt: on


# ---------------------------------------------------------------------------------------#
def rotz(theta:float, unit:str="rad") -> SO3Array:
    """
    Create SO(3) rotation about Z-axis

    :param theta: rotation angle about Z-axis
    :type theta: float
    :param unit: angular units: 'rad' [default], or 'deg'
    :type unit: str
    :return: SO(3) rotation matrix
    :rtype: ndarray(3,3)

    - ``rotz(θ)`` is an SO(3) rotation matrix (3x3) representing a rotation
      of θ radians about the z-axis
    - ``rotz(θ, "deg")`` as above but θ is in degrees

    .. runblock:: pycon

<<<<<<< HEAD
        >>> from spatialmath.import *
=======
        >>> from spatialmath.base import rotz
>>>>>>> 43914106
        >>> rotz(0.3)
        >>> rotz(45, 'deg')

    :seealso: :func:`~trotz`
    :SymPy: supported
    """
    theta = getunit(theta, unit)
    ct = sym.cos(theta)
    st = sym.sin(theta)
    # fmt: off
    return np.array([
        [ct, -st, 0],
        [st, ct, 0],
        [0, 0, 1]])
    # fmt: on


# ---------------------------------------------------------------------------------------#
def trotx(theta:float, unit:str="rad", t:Optional[R3]=None) -> SE3Array:
    """
    Create SE(3) pure rotation about X-axis

    :param theta: rotation angle about X-axis
    :type theta: float
    :param unit: angular units: 'rad' [default], or 'deg'
    :type unit: str
    :param t: 3D translation vector, defaults to [0,0,0]
    :type t: array_like(3)
    :return: SE(3) transformation matrix
    :rtype: ndarray(4,4)

    - ``trotx(θ)`` is a homogeneous transformation (4x4) representing a rotation
      of θ radians about the x-axis.
    - ``trotx(θ, 'deg')`` as above but θ is in degrees
    - ``trotx(θ, 'rad', t=[x,y,z])`` as above with translation of [x,y,z]

    .. runblock:: pycon

<<<<<<< HEAD
        >>> from spatialmath.import *
=======
        >>> from spatialmath.base import trotx
>>>>>>> 43914106
        >>> trotx(0.3)
        >>> trotx(45, 'deg', t=[1,2,3])

    :seealso: :func:`~rotx`
    :SymPy: supported
    """
    T = r2t(rotx(theta, unit))
    if t is not None:
        T[:3, 3] = getvector(t, 3, "array")
    return T


# ---------------------------------------------------------------------------------------#
def troty(theta:float, unit:str="rad", t:Optional[R3]=None) -> SE3Array:
    """
    Create SE(3) pure rotation about Y-axis

    :param theta: rotation angle about Y-axis
    :type theta: float
    :param unit: angular units: 'rad' [default], or 'deg'
    :type unit: str
    :param t: 3D translation vector, defaults to [0,0,0]
    :type t: array_like(3)
    :return: SE(3) transformation matrix
    :rtype: ndarray(4,4)

    - ``troty(θ)`` is a homogeneous transformation (4x4) representing a rotation
      of θ radians about the y-axis.
    - ``troty(θ, 'deg')`` as above but θ is in degrees
    - ``troty(θ, 'rad', t=[x,y,z])`` as above with translation of [x,y,z]

    .. runblock:: pycon

<<<<<<< HEAD
        >>> from spatialmath.import *
=======
        >>> from spatialmath.base import troty
>>>>>>> 43914106
        >>> troty(0.3)
        >>> troty(45, 'deg', t=[1,2,3])

    :seealso: :func:`~roty`
    :SymPy: supported
    """
    T = r2t(roty(theta, unit))
    if t is not None:
        T[:3, 3] = getvector(t, 3, "array")
    return T


# ---------------------------------------------------------------------------------------#
def trotz(theta:float, unit:str="rad", t:Optional[R3]=None) -> SE3Array:
    """
    Create SE(3) pure rotation about Z-axis

    :param theta: rotation angle about Z-axis
    :type theta: float
    :param unit: angular units: 'rad' [default], or 'deg'
    :type unit: str
    :param t: 3D translation vector, defaults to [0,0,0]
    :type t: array_like(3)
    :return: SE(3) transformation matrix
    :rtype: ndarray(4,4)

    - ``trotz(θ)`` is a homogeneous transformation (4x4) representing a rotation
      of θ radians about the z-axis.
    - ``trotz(θ, 'deg')`` as above but θ is in degrees
    - ``trotz(θ, 'rad', t=[x,y,z])`` as above with translation of [x,y,z]

    .. runblock:: pycon

<<<<<<< HEAD
        >>> from spatialmath.import *
=======
        >>> from spatialmath.base import trotz
>>>>>>> 43914106
        >>> trotz(0.3)
        >>> trotz(45, 'deg', t=[1,2,3])

    :seealso: :func:`~rotz`
    :SymPy: supported
    """
    T = r2t(rotz(theta, unit))
    if t is not None:
        T[:3, 3] = getvector(t, 3, "array")
    return T


# ---------------------------------------------------------------------------------------#

@overload
def transl(x:float, y:float, z:float) -> SE3Array:
    ...

@overload
def transl(x:R3x) -> SE3Array:
    ...

@overload
def transl(x:SE3Array) -> R3:
    ...

def transl(x:Union[R3x,float], y:Optional[float]=None, z:Optional[float]=None) -> Union[SE3Array,R3]:
    """
    Create SE(3) pure translation, or extract translation from SE(3) matrix


    **Create a translational SE(3) matrix**

    :param x: translation along X-axis
    :type x: float
    :param y: translation along Y-axis
    :type y: float
    :param z: translation along Z-axis
    :type z: float
    :return: SE(3) transformation matrix
    :rtype: numpy(4,4)
    :raises ValueError: bad argument

    - ``T = transl( X, Y, Z )`` is an SE(3) homogeneous transform (4x4)
      representing a pure translation of X, Y and Z.
    - ``T = transl( V )`` as above but the translation is given by a 3-element
      list, dict, or a numpy array, row or column vector.

    .. runblock:: pycon

<<<<<<< HEAD
        >>> from spatialmath.import *
=======
        >>> from spatialmath.base import transl
>>>>>>> 43914106
        >>> import numpy as np
        >>> transl(3, 4, 5)
        >>> transl([3, 4, 5])
        >>> transl(np.array([3, 4, 5]))

    **Extract the translational part of an SE(3) matrix**

    :param x: SE(3) transformation matrix
    :type x: numpy(4,4)
    :return: translation elements of SE(2) matrix
    :rtype: ndarray(3)
    :raises ValueError: bad argument

    - ``t = transl(T)`` is the translational part of a homogeneous transform T as a
      3-element numpy array.

    .. runblock:: pycon

<<<<<<< HEAD
        >>> from spatialmath.import *
=======
        >>> from spatialmath.base import transl
>>>>>>> 43914106
        >>> import numpy as np
        >>> T = np.array([[1, 0, 0, 3], [0, 1, 0, 4], [0, 0, 1, 5], [0, 0, 0, 1]])
        >>> transl(T)

    .. note:: This function is compatible with the MATLAB version of the
        Toolbox.  It is unusual/weird in doing two completely different things
        inside the one function.
<<<<<<< HEAD
    :seealso: :func:`~spatialmath.transforms2d.transl2`
=======
    :seealso: :func:`~spatialmath.base.transforms2d.transl2`
>>>>>>> 43914106
    :SymPy: supported
    """

    if isscalar(x) and y is not None and z is not None:
        t = np.r_[x, y, z]
    elif isvector(x, 3):
        t = getvector(x, 3, out="array")
    elif ismatrix(x, (4, 4)):
        # SE(3) -> R3
        return x[:3, 3]
    else:
        raise ValueError("bad argument")

    if t.dtype != "O":
        t = t.astype("float64")

    T = np.identity(4, dtype=t.dtype)
    T[:3, 3] = t
    return T


def ishom(T:SE3Array, check:bool=False, tol:float=100) -> bool:
    """
    Test if matrix belongs to SE(3)

    :param T: SE(3) matrix to test
    :type T: numpy(4,4)
    :param check: check validity of rotation submatrix
    :type check: bool
    :param tol: Tolerance in units of eps for rotation submatrix check, defaults to 100
    :type: float
    :return: whether matrix is an SE(3) homogeneous transformation matrix
    :rtype: bool

    - ``ishom(T)`` is True if the argument ``T`` is of dimension 4x4
    - ``ishom(T, check=True)`` as above, but also checks orthogonality of the
      rotation sub-matrix and validitity of the bottom row.

    .. runblock:: pycon

<<<<<<< HEAD
        >>> from spatialmath.import *
=======
        >>> from spatialmath.base import ishom
>>>>>>> 43914106
        >>> import numpy as np
        >>> T = np.array([[1, 0, 0, 3], [0, 1, 0, 4], [0, 0, 1, 5], [0, 0, 0, 1]])
        >>> ishom(T)
        >>> T = np.array([[1, 1, 0, 3], [0, 1, 0, 4], [0, 0, 1, 5], [0, 0, 0, 1]]) # invalid SE(3)
        >>> ishom(T)  # a quick check says it is an SE(3)
        >>> ishom(T, check=True) # but if we check more carefully...
        >>> R = np.array([[1, 1, 0], [0, 1, 0], [0, 0, 1]])
        >>> ishom(R)

<<<<<<< HEAD
    :seealso: :func:`~spatialmath.transformsNd.isR` :func:`~isrot` :func:`~spatialmath.transforms2d.ishom2`
=======
    :seealso: :func:`~spatialmath.base.transformsNd.isR` :func:`~isrot` :func:`~spatialmath.base.transforms2d.ishom2`
>>>>>>> 43914106
    """
    return (
        isinstance(T, np.ndarray)
        and T.shape == (4, 4)
        and (
            not check
            or (
                isR(T[:3, :3], tol=tol)
                and np.all(T[3, :] == np.array([0, 0, 0, 1]))
            )
        )
    )


def isrot(R:SO3Array, check:bool=False, tol:float=100) -> bool:
    """
    Test if matrix belongs to SO(3)

    :param R: SO(3) matrix to test
    :type R: numpy(3,3)
    :param check: check validity of rotation submatrix
    :type check: bool
    :param tol: Tolerance in units of eps for rotation matrix test, defaults to 100
    :type: float
    :return: whether matrix is an SO(3) rotation matrix
    :rtype: bool

    - ``isrot(R)`` is True if the argument ``R`` is of dimension 3x3
    - ``isrot(R, check=True)`` as above, but also checks orthogonality of the
      rotation matrix.

    .. runblock:: pycon

<<<<<<< HEAD
        >>> from spatialmath.import *
=======
        >>> from spatialmath.base import isrot
>>>>>>> 43914106
        >>> import numpy as np
        >>> T = np.array([[1, 0, 0, 3], [0, 1, 0, 4], [0, 0, 1, 5], [0, 0, 0, 1]])
        >>> isrot(T)
        >>> R = np.array([[1, 0, 0], [0, 1, 0], [0, 0, 1]])
        >>> isrot(R)
        >>> R = R = np.array([[1, 1, 0], [0, 1, 0], [0, 0, 1]]) # invalid SO(3)
        >>> isrot(R)  # a quick check says it is an SO(3)
        >>> isrot(R, check=True) # but if we check more carefully...

<<<<<<< HEAD
    :seealso: :func:`~spatialmath.transformsNd.isR` :func:`~spatialmath.transforms2d.isrot2`,  :func:`~ishom`
=======
    :seealso: :func:`~spatialmath.base.transformsNd.isR` :func:`~spatialmath.base.transforms2d.isrot2`,  :func:`~ishom`
>>>>>>> 43914106
    """
    return (
        isinstance(R, np.ndarray)
        and R.shape == (3, 3)
        and (not check or isR(R, tol=tol))
    )


# ---------------------------------------------------------------------------------------#
@overload
def rpy2r(roll:float, pitch:float, yaw:float, *, unit:str="rad", order:str="zyx") -> SO3Array:
    ...

@overload
def rpy2r(roll:R3x, pitch:None=None, yaw:None=None, unit:str="rad", *, order:str="zyx") -> SO3Array:
    ...

def rpy2r(roll:Union[float,R3x], pitch:Optional[float]=None, yaw:Optional[float]=None, *, unit:str="rad", order:str="zyx") -> SO3Array:
    """
    Create an SO(3) rotation matrix from roll-pitch-yaw angles

    :param roll: roll angle
    :type roll: float
    :param pitch: pitch angle
    :type pitch: float
    :param yaw: yaw angle
    :type yaw: float
    :param unit: angular units: 'rad' [default], or 'deg'
    :type unit: str
    :param order: rotation order: 'zyx' [default], 'xyz', or 'yxz'
    :type order: str
    :return: SO(3) rotation matrix
    :rtype: ndarray(3,3)
    :raises ValueError: bad argument

    - ``rpy2r(⍺, β, γ)`` is an SO(3) orthonormal rotation matrix (3x3)
      equivalent to the specified roll (⍺), pitch (β), yaw (γ) angles angles.
      These correspond to successive rotations about the axes specified by
      ``order``:

        - 'zyx' [default], rotate by γ about the z-axis, then by β about the new
          y-axis, then by ⍺ about the new x-axis.  Convention for a mobile robot
          with x-axis forward and y-axis sideways.
        - 'xyz', rotate by γ about the x-axis, then by β about the new y-axis,
          then by ⍺ about the new z-axis. Convention for a robot gripper with
          z-axis forward and y-axis between the gripper fingers.
        - 'yxz', rotate by γ about the y-axis, then by β about the new x-axis,
          then by ⍺ about the new z-axis. Convention for a camera with z-axis
          parallel to the optic axis and x-axis parallel to the pixel rows.

    - ``rpy2r(RPY)`` as above but the roll, pitch, yaw angles are taken
      from ``RPY`` which is a 3-vector with values (⍺, β, γ).

    .. runblock:: pycon

<<<<<<< HEAD
        >>> from spatialmath.import *
=======
        >>> from spatialmath.base import rpy2r
>>>>>>> 43914106
        >>> rpy2r(0.1, 0.2, 0.3)
        >>> rpy2r([0.1, 0.2, 0.3])
        >>> rpy2r([10, 20, 30], unit='deg')

    :seealso: :func:`~eul2r` :func:`~rpy2tr` :func:`~tr2rpy`
    """

    if isscalar(roll):
        angles = [roll, pitch, yaw]
    else:
        angles = getvector(roll, 3)

    angles = getunit(angles, unit)

    if order in ("xyz", "arm"):
        R = rotx(angles[2]) @ roty(angles[1]) @ rotz(angles[0])
    elif order in ("zyx", "vehicle"):
        R = rotz(angles[2]) @ roty(angles[1]) @ rotx(angles[0])
    elif order in ("yxz", "camera"):
        R = roty(angles[2]) @ rotx(angles[1]) @ rotz(angles[0])
    else:
        raise ValueError("Invalid angle order")

    return R

# ---------------------------------------------------------------------------------------#
@overload
def rpy2tr(roll:float, pitch:float, yaw:float, unit:str="rad", order:str="zyx") -> SE3Array:
    ...

@overload
def rpy2tr(roll:R3x, pitch=None, yaw=None, unit:str="rad", order:str="zyx") -> SE3Array:
    ...
    
def rpy2tr(roll:Union[float,R3x], pitch:Optional[float]=None, yaw:Optional[float]=None, unit:str="rad", order:str="zyx") -> SE3Array:
    """
    Create an SE(3) rotation matrix from roll-pitch-yaw angles

    :param roll: roll angle
    :type roll: float
    :param pitch: pitch angle
    :type pitch: float
    :param yaw: yaw angle
    :type yaw: float
    :param unit: angular units: 'rad' [default], or 'deg'
    :type unit: str
    :param order: rotation order: 'zyx' [default], 'xyz', or 'yxz'
    :type order: str
    :return: SE(3) transformation matrix
    :rtype: ndarray(4,4)

    - ``rpy2tr(⍺, β, γ)`` is an SE(3) matrix (4x4) equivalent to the specified
      roll (⍺), pitch (β), yaw (γ) angles angles. These correspond to successive
      rotations about the axes specified by ``order``:

        - 'zyx' [default], rotate by γ about the z-axis, then by β about the new
          y-axis, then by ⍺ about the new x-axis.  Convention for a mobile robot
          with x-axis forward and y-axis sideways.
        - 'xyz', rotate by γ about the x-axis, then by β about the new y-axis,
          then by ⍺ about the new z-axis. Convention for a robot gripper with
          z-axis forward and y-axis between the gripper fingers.
        - 'yxz', rotate by γ about the y-axis, then by β about the new x-axis,
          then by ⍺ about the new z-axis. Convention for a camera with z-axis
          parallel to the optic axis and x-axis parallel to the pixel rows.

    - ``rpy2tr(RPY)`` as above but the roll, pitch, yaw angles are taken
      from ``RPY`` which is a 3-vector with values (⍺, β, γ).

    .. runblock:: pycon

<<<<<<< HEAD
        >>> from spatialmath.import *
=======
        >>> from spatialmath.base import rpy2tr
>>>>>>> 43914106
        >>> rpy2tr(0.1, 0.2, 0.3)
        >>> rpy2tr([0.1, 0.2, 0.3])
        >>> rpy2tr([10, 20, 30], unit='deg')

    .. note:: By default, the translational component is zero but it can be
        set to a non-zero value.

    :seealso: :func:`~eul2tr` :func:`~rpy2r` :func:`~tr2rpy`
    """

    R = rpy2r(roll, pitch, yaw, order=order, unit=unit)
    return r2t(R)


# ---------------------------------------------------------------------------------------#

@overload
def eul2r(phi:float, theta:float, psi:float, unit:str="rad") -> SO3Array:
    ...

@overload
def eul2r(phi:R3x, theta=None, psi=None, unit:str="rad") -> SO3Array:
    ...

def eul2r(phi:Union[R3x,float], theta:Optional[float]=None, psi:Optional[float]=None, unit:str="rad") -> SO3Array:
    """
    Create an SO(3) rotation matrix from Euler angles

    :param phi: Z-axis rotation
    :type phi: float
    :param theta: Y-axis rotation
    :type theta: float
    :param psi: Z-axis rotation
    :type psi: float
    :param unit: angular units: 'rad' [default], or 'deg'
    :type unit: str
    :return: SO(3) rotation matrix
    :rtype: ndarray(3,3)

    - ``R = eul2r(φ, θ, ψ)`` is an SO(3) orthonornal rotation
      matrix equivalent to the specified Euler angles.  These correspond
      to rotations about the Z, Y, Z axes respectively.
    - ``R = eul2r(EUL)`` as above but the Euler angles are taken from
      ``EUL`` which is a 3-vector with values (φ θ ψ).

    .. runblock:: pycon

<<<<<<< HEAD
        >>> from spatialmath.import *
=======
        >>> from spatialmath.base import eul2r
>>>>>>> 43914106
        >>> eul2r(0.1, 0.2, 0.3)
        >>> eul2r([0.1, 0.2, 0.3])
        >>> eul2r([10, 20, 30], unit='deg')

    :seealso: :func:`~rpy2r` :func:`~eul2tr` :func:`~tr2eul`

    :SymPy: supported
    """

    if np.isscalar(phi):
        angles = [phi, theta, psi]
    else:
        angles = getvector(phi, 3)

    angles = getunit(angles, unit)

    return rotz(angles[0]) @ roty(angles[1]) @ rotz(angles[2])


# ---------------------------------------------------------------------------------------#
@overload
def eul2tr(phi:float, theta:float, psi:float, unit:str="rad") -> SE3Array:
    ...

@overload
def eul2tr(phi:R3x, theta=None, psi=None, unit:str="rad") -> SE3Array:
    ...
    
def eul2tr(phi:Union[float,R3x], theta:Optional[float]=None, psi:Optional[float]=None, unit="rad") -> SE3Array:
    """
    Create an SE(3) pure rotation matrix from Euler angles

    :param phi: Z-axis rotation
    :type phi: float
    :param theta: Y-axis rotation
    :type theta: float
    :param psi: Z-axis rotation
    :type psi: float
    :param unit: angular units: 'rad' [default], or 'deg'
    :type unit: str
    :return: SE(3) transformation matrix
    :rtype: ndarray(4,4)

    - ``R = eul2tr(PHI, θ, PSI)`` is an SE(3) homogeneous transformation
      matrix equivalent to the specified Euler angles.  These correspond
      to rotations about the Z, Y, Z axes respectively.
    - ``R = eul2tr(EUL)`` as above but the Euler angles are taken from
      ``EUL`` which is a 3-vector with values
      (PHI θ PSI).


    .. runblock:: pycon

<<<<<<< HEAD
        >>> from spatialmath.import *
=======
        >>> from spatialmath.base import eul2tr
>>>>>>> 43914106
        >>> eul2tr(0.1, 0.2, 0.3)
        >>> eul2tr([0.1, 0.2, 0.3])
        >>> eul2tr([10, 20, 30], unit='deg')

    .. note:: By default, the translational component is zero but it can be
        set to a non-zero value.

    :seealso: :func:`~rpy2tr` :func:`~eul2r` :func:`~tr2eul`

    :SymPy: supported
    """

    R = eul2r(phi, theta, psi, unit=unit)
    return r2t(R)


# ---------------------------------------------------------------------------------------#


def angvec2r(theta:float, v:R3x, unit="rad") -> SO3Array:
    """
    Create an SO(3) rotation matrix from rotation angle and axis

    :param theta: rotation
    :type theta: float
    :param unit: angular units: 'rad' [default], or 'deg'
    :type unit: str
    :param v: 3D rotation axis
    :type v: array_like(3)
    :return: SO(3) rotation matrix
    :rtype: ndarray(3,3)
    :raises ValueError: bad arguments

    ``angvec2r(θ, V)`` is an SO(3) orthonormal rotation matrix
    equivalent to a rotation of ``θ`` about the vector ``V``.

    .. runblock:: pycon

<<<<<<< HEAD
        >>> from spatialmath.import *
=======
        >>> from spatialmath.base import angvec2r
>>>>>>> 43914106
        >>> angvec2r(0.3, [1, 0, 0])  # rotx(0.3)
        >>> angvec2r(0, [1, 0, 0])    # rotx(0)

    .. note::

        - If ``θ == 0`` then return identity matrix.
        - If ``θ ~= 0`` then ``V`` must have a finite length.

    :seealso: :func:`~angvec2tr` :func:`~tr2angvec`

    :SymPy: not supported
    """
    if not np.isscalar(theta) or not isvector(v, 3):
        raise ValueError("Arguments must be theta and vector")

    if np.linalg.norm(v) < 10 * _eps:
        return np.eye(3)

    theta = getunit(theta, unit)

    # Rodrigue's equation

    sk = skew(unitvec(v))
    R = np.eye(3) + math.sin(theta) * sk + (1.0 - math.cos(theta)) * sk @ sk
    return R


# ---------------------------------------------------------------------------------------#
def angvec2tr(theta:float, v:R3x, unit="rad") -> SE3Array:
    """
    Create an SE(3) pure rotation from rotation angle and axis

    :param theta: rotation
    :type theta: float
    :param unit: angular units: 'rad' [default], or 'deg'
    :type unit: str
    :param v: 3D rotation axis
    :type v: : array_like(3)
    :return: SE(3) transformation matrix
    :rtype: ndarray(4,4)

    ``angvec2tr(θ, V)`` is an SE(3) homogeneous transformation matrix
    equivalent to a rotation of ``θ`` about the vector ``V``.

    .. runblock:: pycon

<<<<<<< HEAD
        >>> from spatialmath.import *
=======
        >>> from spatialmath.base import angvec2tr
>>>>>>> 43914106
        >>> angvec2tr(0.3, [1, 0, 0])  # rtotx(0.3)

    .. note::

        - If ``θ == 0`` then return identity matrix.
        - If ``θ ~= 0`` then ``V`` must have a finite length.
        - The translational part is zero.

    :seealso: :func:`~angvec2r` :func:`~tr2angvec`

    :SymPy: not supported
    """
    return r2t(angvec2r(theta, v, unit=unit))


# ---------------------------------------------------------------------------------------#


def exp2r(w:R3x) -> SE3Array:
    r"""
    Create an SO(3) rotation matrix from exponential coordinates

    :param w: exponential coordinate vector
    :type w: array_like(3)
    :return: SO(3) rotation matrix
    :rtype: ndarray(3,3)
    :raises ValueError: bad arguments

    ``exp2r(w)`` is an SO(3) orthonormal rotation matrix
    equivalent to a rotation of :math:`\| w \|` about the vector :math:`\hat{w}`.

    If ``w`` is zero then result is the identity matrix.

    .. runblock:: pycon

<<<<<<< HEAD
        >>> from spatialmath.import *
        >>> eulervec2r([0.3, 0, 0])  # rotx(0.3)
        >>> angvec2r([0, 0, 0])      # rotx(0)
=======
        >>> from spatialmath.base import exp2r, rotx
        >>> exp2r([0.3, 0, 0])
        >>> rotx(0.3)
>>>>>>> 43914106

    .. note:: Exponential coordinates are also known as an Euler vector

    :seealso: :func:`~angvec2r` :func:`~tr2angvec`

    :SymPy: not supported
    """
    if not isvector(w, 3):
        raise ValueError("Arguments must be a 3-vector")

    v, theta = unitvec_norm(w)

    if theta is None:
        return np.eye(3)

    # Rodrigue's equation

    sk = skew(v)
    R = np.eye(3) + math.sin(theta) * sk + (1.0 - math.cos(theta)) * sk @ sk
    return R


def exp2tr(w:R3x) -> SE3Array:
    r"""
    Create an SE(3) pure rotation matrix from exponential coordinates

    :param w: exponential coordinate vector
    :type w: array_like(3)
    :return: SO(3) rotation matrix
    :rtype: ndarray(3,3)
    :raises ValueError: bad arguments

    ``exp2r(w)`` is an SO(3) orthonormal rotation matrix
    equivalent to a rotation of :math:`\| w \|` about the vector :math:`\hat{w}`.

    If ``w`` is zero then result is the identity matrix.

    .. runblock:: pycon

<<<<<<< HEAD
        >>> from spatialmath.import *
        >>> eulervec2r([0.3, 0, 0])  # rotx(0.3)
        >>> angvec2r([0, 0, 0])      # rotx(0)
=======
        >>> from spatialmath.base import exp2tr, trotx
        >>> exp2tr([0.3, 0, 0])
        >>> trotx(0.3)
>>>>>>> 43914106

    .. note:: Exponential coordinates are also known as an Euler vector

    :seealso: :func:`~angvec2r` :func:`~tr2angvec`

    :SymPy: not supported
    """
    if not isvector(w, 3):
        raise ValueError("Arguments must be a 3-vector")

    v, theta = unitvec_norm(w)

    if theta is None:
        return np.eye(4)

    # Rodrigue's equation

    sk = skew(v)
    R = np.eye(3) + math.sin(theta) * sk + (1.0 - math.cos(theta)) * sk @ sk
    return r2t(R)


# ---------------------------------------------------------------------------------------#
def oa2r(o:R3x, a:R3x) -> SO3Array:
    """
    Create SO(3) rotation matrix from two vectors

    :param o: 3D vector parallel to Y- axis
    :type o: array_like(3)
    :param a: 3D vector parallel to the Z-axis
    :type o: array_like(3)
    :return: SO(3) rotation matrix
    :rtype: ndarray(3,3)

    ``T = oa2tr(O, A)`` is an SO(3) orthonormal rotation matrix for a frame
    defined in terms of vectors parallel to its Y- and Z-axes with respect to a
    reference frame.  In robotics these axes are respectively called the
    orientation and approach vectors defined such that R = [N O A] and N = O x
    A.

    Steps:

        1. N' = O x A
        2. O' = A x N
        3. normalize N', O', A
        4. stack horizontally into rotation matrix

    .. runblock:: pycon

<<<<<<< HEAD
        >>> from spatialmath.import *
=======
        >>> from spatialmath.base import oa2r
>>>>>>> 43914106
        >>> oa2r([0, 1, 0], [0, 0, -1])  # Y := Y, Z := -Z

    .. note::

        - The A vector is the only guaranteed to have the same direction in the
          resulting rotation matrix
        - O and A do not have to be unit-length, they are normalized
        - O and A do not have to be orthogonal, so long as they are not parallel
        - The vectors O and A are parallel to the Y- and Z-axes of the
          equivalent coordinate frame.

    :seealso: :func:`~oa2tr`

    :SymPy: not supported
    """
    o = getvector(o, 3, out="array")
    a = getvector(a, 3, out="array")
    n = np.cross(o, a)
    o = np.cross(a, n)
    R = np.stack((unitvec(n), unitvec(o), unitvec(a)), axis=1)
    return R


# ---------------------------------------------------------------------------------------#
def oa2tr(o:R3x, a:R3x) -> SE3Array:
    """
    Create SE(3) pure rotation from two vectors

    :param o: 3D vector parallel to Y- axis
    :type o: array_like(3)
    :param a: 3D vector parallel to the Z-axis
    :type o: array_like(3)
    :return: SE(3) transformation matrix
    :rtype: ndarray(4,4)

    ``T = oa2tr(O, A)`` is an SE(3) homogeneous transformation matrix for a
    frame defined in terms of vectors parallel to its Y- and Z-axes with respect
    to a reference frame.  In robotics these axes are respectively called the
    orientation and approach vectors defined such that R = [N O A] and N = O x
    A.

    Steps:

        1. N' = O x A
        2. O' = A x N
        3. normalize N', O', A
        4. stack horizontally into rotation matrix

    .. runblock:: pycon

<<<<<<< HEAD
        >>> from spatialmath.import *
=======
        >>> from spatialmath.base import oa2tr
>>>>>>> 43914106
        >>> oa2tr([0, 1, 0], [0, 0, -1])  # Y := Y, Z := -Z

    .. note:

        - The A vector is the only guaranteed to have the same direction in the
          resulting rotation matrix
        - O and A do not have to be unit-length, they are normalized
        - O and A do not have to be orthogonal, so long as they are not parallel
        - The translational part is zero.
        - The vectors O and A are parallel to the Y- and Z-axes of the
          equivalent coordinate frame.

    :seealso: :func:`~oa2r`

    :SymPy: not supported
    """
    return r2t(oa2r(o, a))


# ------------------------------------------------------------------------------------------------------------------- #
def tr2angvec(T:Union[SO3Array,SE3Array], unit:str="rad", check:bool=False) -> Tuple[float,R3]:
    r"""
    Convert SO(3) or SE(3) to angle and rotation vector

    :param R: SE(3) or SO(3) matrix
    :type R: ndarray(4,4) or ndarray(3,3)
    :param unit: 'rad' or 'deg'
    :type unit: str
    :param check: check that rotation matrix is valid
    :type check: bool
    :return: :math:`(\theta, {\bf v})`
    :rtype: float, ndarray(3)
    :raises ValueError: bad arguments

    ``(v, θ) = tr2angvec(R)`` is a rotation angle and a vector about which the
    rotation acts that corresponds to the rotation part of ``R``.

    By default the angle is in radians but can be changed setting `unit='deg'`.

    .. runblock:: pycon

<<<<<<< HEAD
        >>> from spatialmath.import *
=======
        >>> from spatialmath.base import  troty, tr2angvec
>>>>>>> 43914106
        >>> T = troty(45, 'deg')
        >>> v, theta = tr2angvec(T)
        >>> print(v, theta)

    .. note::

        - If the input is SE(3) the translation component is ignored.

    :seealso: :func:`~angvec2r` :func:`~angvec2tr` :func:`~tr2rpy` :func:`~tr2eul`
    """

    if ismatrix(T, (4, 4)):
        R = t2r(T)
    else:
        R = T
    if not isrot(R, check=check):
        raise ValueError("argument is not SO(3)")

    v = vex(trlog(R))

    if iszerovec(v):
        theta = 0
        v = np.r_[0, 0, 0]
    else:
        theta = norm(v)
        v = unitvec(v)

    if unit == "deg":
        theta *= 180 / math.pi

    return (theta, v)


# ------------------------------------------------------------------------------------------------------------------- #
def tr2eul(T:Union[SO3Array,SE3Array], unit:str="rad", flip:bool=False, check:bool=False) -> R3:
    r"""
    Convert SO(3) or SE(3) to ZYX Euler angles

    :param R: SE(3) or SO(3) matrix
    :type R: ndarray(4,4) or ndarray(3,3)
    :param unit: 'rad' or 'deg'
    :type unit: str
    :param flip: choose first Euler angle to be in quadrant 2 or 3
    :type flip: bool
    :param check: check that rotation matrix is valid
    :type check: bool
    :return: ZYZ Euler angles
    :rtype: ndarray(3)

    ``tr2eul(R)`` are the Euler angles corresponding to
    the rotation part of ``R``.

    The 3 angles :math:`[\phi, \theta, \psi]` correspond to sequential rotations
    about the Z, Y and Z axes respectively.

    By default the angles are in radians but can be changed setting `unit='deg'`.

    .. runblock:: pycon

<<<<<<< HEAD
        >>> from spatialmath.import *
=======
        >>> from spatialmath.base import tr2eul, eul2tr
>>>>>>> 43914106
        >>> T = eul2tr(0.2, 0.3, 0.5)
        >>> print(T)
        >>> tr2eul(T)

    .. note::

        - There is a singularity for the case where :math:`\theta=0` in which
          case we arbitrarily set :math:`\phi = 0` and :math:`\phi` is set to
          :math:`\phi+\psi`.
        - If the input is SE(3) the translation component is ignored.

    :seealso: :func:`~eul2r` :func:`~eul2tr` :func:`~tr2rpy` :func:`~tr2angvec`
    :SymPy: not supported

    """

    if ismatrix(T, (4, 4)):
        R = t2r(T)
    else:
        R = T
    if not isrot(R, check=check):
        raise ValueError("argument is not SO(3)")

    eul = np.zeros((3,))
    if abs(R[0, 2]) < 10 * _eps and abs(R[1, 2]) < 10 * _eps:
        eul[0] = 0
        sp = 0
        cp = 1
        eul[1] = math.atan2(cp * R[0, 2] + sp * R[1, 2], R[2, 2])
        eul[2] = math.atan2(-sp * R[0, 0] + cp * R[1, 0], -sp * R[0, 1] + cp * R[1, 1])
    else:
        if flip:
            eul[0] = math.atan2(-R[1, 2], -R[0, 2])
        else:
            eul[0] = math.atan2(R[1, 2], R[0, 2])
        sp = math.sin(eul[0])
        cp = math.cos(eul[0])
        eul[1] = math.atan2(cp * R[0, 2] + sp * R[1, 2], R[2, 2])
        eul[2] = math.atan2(-sp * R[0, 0] + cp * R[1, 0], -sp * R[0, 1] + cp * R[1, 1])

    if unit == "deg":
        eul *= 180 / math.pi

    return eul


# ------------------------------------------------------------------------------------------------------------------- #


def tr2rpy(T:Union[SO3Array,SE3Array], unit:str="rad", order:str="zyx", check:bool=False) -> R3:
    r"""
    Convert SO(3) or SE(3) to roll-pitch-yaw angles

    :param R: SE(3) or SO(3) matrix
    :type R: ndarray(4,4) or ndarray(3,3)
    :param unit: 'rad' or 'deg'
    :type unit: str
    :param order: 'xyz', 'zyx' or 'yxz' [default 'zyx']
    :type order: str
    :param check: check that rotation matrix is valid
    :type check: bool
    :return: Roll-pitch-yaw angles
    :rtype: ndarray(3)
    :raises ValueError: bad arguments

    ``tr2rpy(R)`` are the roll-pitch-yaw angles corresponding to
    the rotation part of ``R``.

    The 3 angles RPY = :math:`[\theta_R, \theta_P, \theta_Y]` correspond to
    sequential rotations about the Z, Y and X axes respectively.  The axis order
    sequence can be changed by setting:

    - ``order='xyz'``  for sequential rotations about X, Y, Z axes
    - ``order='yxz'``  for sequential rotations about Y, X, Z axes

    By default the angles are in radians but can be changed setting
    ``unit='deg'``.

    .. runblock:: pycon

<<<<<<< HEAD
        >>> from spatialmath.import *
=======
        >>> from spatialmath.base import tr2rpy, rpy2tr
>>>>>>> 43914106
        >>> T = rpy2tr(0.2, 0.3, 0.5)
        >>> print(T)
        >>> tr2rpy(T)

    .. note::

        - There is a singularity for the case where :math:`\theta_P = \pi/2` in
          which case we arbitrarily set :math:`\theta_R=0` and
          :math:`\theta_Y = \theta_R + \theta_Y`.
        - If the input is SE(3) the translation component is ignored.

    :seealso: :func:`~rpy2r` :func:`~rpy2tr` :func:`~tr2eul`,
              :func:`~tr2angvec`
    :SymPy: not supported
    """

    if ismatrix(T, (4, 4)):
        R = t2r(T)
    else:
        R = T
    if not isrot(R, check=check):
        raise ValueError("not a valid SO(3) matrix")

    rpy = np.zeros((3,))
    if order in ("xyz", "arm"):

        # XYZ order
        if abs(abs(R[0, 2]) - 1) < 10 * _eps:  # when |R13| == 1
            # singularity
            rpy[0] = 0  # roll is zero
            if R[0, 2] > 0:
                rpy[2] = math.atan2(R[2, 1], R[1, 1])  # R+Y
            else:
                rpy[2] = -math.atan2(R[1, 0], R[2, 0])  # R-Y
            rpy[1] = math.asin(np.clip(R[0, 2], -1.0, 1.0))
        else:
            rpy[0] = -math.atan2(R[0, 1], R[0, 0])
            rpy[2] = -math.atan2(R[1, 2], R[2, 2])

            k = np.argmax(np.abs([R[0, 0], R[0, 1], R[1, 2], R[2, 2]]))
            if k == 0:
                rpy[1] = math.atan(R[0, 2] * math.cos(rpy[0]) / R[0, 0])
            elif k == 1:
                rpy[1] = -math.atan(R[0, 2] * math.sin(rpy[0]) / R[0, 1])
            elif k == 2:
                rpy[1] = -math.atan(R[0, 2] * math.sin(rpy[2]) / R[1, 2])
            elif k == 3:
                rpy[1] = math.atan(R[0, 2] * math.cos(rpy[2]) / R[2, 2])

    elif order in ("zyx", "vehicle"):

        # old ZYX order (as per Paul book)
        if abs(abs(R[2, 0]) - 1) < 10 * _eps:  # when |R31| == 1
            # singularity
            rpy[0] = 0  # roll is zero
            if R[2, 0] < 0:
                rpy[2] = -math.atan2(R[0, 1], R[0, 2])  # R-Y
            else:
                rpy[2] = math.atan2(-R[0, 1], -R[0, 2])  # R+Y
            rpy[1] = -math.asin(np.clip(R[2, 0], -1.0, 1.0))
        else:
            rpy[0] = math.atan2(R[2, 1], R[2, 2])  # R
            rpy[2] = math.atan2(R[1, 0], R[0, 0])  # Y

            k = np.argmax(np.abs([R[0, 0], R[1, 0], R[2, 1], R[2, 2]]))
            if k == 0:
                rpy[1] = -math.atan(R[2, 0] * math.cos(rpy[2]) / R[0, 0])
            elif k == 1:
                rpy[1] = -math.atan(R[2, 0] * math.sin(rpy[2]) / R[1, 0])
            elif k == 2:
                rpy[1] = -math.atan(R[2, 0] * math.sin(rpy[0]) / R[2, 1])
            elif k == 3:
                rpy[1] = -math.atan(R[2, 0] * math.cos(rpy[0]) / R[2, 2])

    elif order in ("yxz", "camera"):

        if abs(abs(R[1, 2]) - 1) < 10 * _eps:  # when |R23| == 1
            # singularity
            rpy[0] = 0
            if R[1, 2] < 0:
                rpy[2] = -math.atan2(R[2, 0], R[0, 0])  # R-Y
            else:
                rpy[2] = math.atan2(-R[2, 0], -R[2, 1])  # R+Y
            rpy[1] = -math.asin(np.clip(R[1, 2], -1.0, 1.0))  # P
        else:
            rpy[0] = math.atan2(R[1, 0], R[1, 1])
            rpy[2] = math.atan2(R[0, 2], R[2, 2])

            k = np.argmax(np.abs([R[1, 0], R[1, 1], R[0, 2], R[2, 2]]))
            if k == 0:
                rpy[1] = -math.atan(R[1, 2] * math.sin(rpy[0]) / R[1, 0])
            elif k == 1:
                rpy[1] = -math.atan(R[1, 2] * math.cos(rpy[0]) / R[1, 1])
            elif k == 2:
                rpy[1] = -math.atan(R[1, 2] * math.sin(rpy[2]) / R[0, 2])
            elif k == 3:
                rpy[1] = -math.atan(R[1, 2] * math.cos(rpy[2]) / R[2, 2])

    else:
        raise ValueError("Invalid order")

    if unit == "deg":
        rpy *= 180 / math.pi

    return rpy


# ---------------------------------------------------------------------------------------#
@overload
def trlog(T:SO3Array, check:bool=True, twist:bool=False, tol:float=10) -> so3Array:
    ...

@overload
def trlog(T:SE3Array, check:bool=True, twist:bool=False, tol:float=10) -> se3Array:
    ...

@overload
def trlog(T:SO3Array, check:bool=True, twist:bool=True, tol:float=10) -> R3:
    ...

@overload
def trlog(T:SE3Array, check:bool=True, twist:bool=True, tol:float=10) -> R6:
    ...

def trlog(T:Union[SO3Array,SE3Array], check:bool=True, twist:bool=False, tol:float=10) -> Union[R3,R6,so3Array,se3Array]:
    """
    Logarithm of SO(3) or SE(3) matrix

    :param R: SE(3) or SO(3) matrix
    :type R: ndarray(4,4) or ndarray(3,3)
    :param check: check that matrix is valid
    :type check: bool
    :param twist: return a twist vector instead of matrix [default]
    :type twist: bool
    :param tol: Tolerance in units of eps for zero-rotation case, defaults to 10
    :type: float
    :return: logarithm
    :rtype: ndarray(4,4) or ndarray(3,3)
    :raises ValueError: bad argument

    An efficient closed-form solution of the matrix logarithm for arguments that
    are SO(3) or SE(3).

    - ``trlog(R)`` is the logarithm of the passed rotation matrix ``R`` which
      will be 3x3 skew-symmetric matrix.  The equivalent vector from ``vex()``
      is parallel to rotation axis and its norm is the amount of rotation about
      that axis.
    - ``trlog(T)`` is the logarithm of the passed homogeneous transformation
      matrix ``T`` which will be 4x4 augumented skew-symmetric matrix. The
      equivalent vector from ``vexa()`` is the twist vector (6x1) comprising [v
      w].

    .. runblock:: pycon

<<<<<<< HEAD
        >>> from spatialmath.import *
=======
        >>> from spatialmath.base import trlog, rotx, trotx
>>>>>>> 43914106
        >>> trlog(trotx(0.3))
        >>> trlog(trotx(0.3), twist=True)
        >>> trlog(rotx(0.3))
        >>> trlog(rotx(0.3), twist=True)

<<<<<<< HEAD
    :seealso: :func:`~trexp` :func:`~spatialmath.transformsNd.vex` :func:`~spatialmath.transformsNd.vexa`
=======
    :seealso: :func:`~trexp` :func:`~spatialmath.base.transformsNd.vex` :func:`~spatialmath.base.transformsNd.vexa`
>>>>>>> 43914106
    """

    if ishom(T, check=check, tol=10):
        # SE(3) matrix

        if iseye(T, tol=tol):
            # is identity matrix
            if twist:
                return np.zeros((6,))
            else:
                return np.zeros((4, 4))
        else:
            [R, t] = tr2rt(T)

            if iseye(R):
                # rotation matrix is identity
                if twist:
                    return np.r_[t, 0, 0, 0]
                else:
                    return Ab2M(np.zeros((3, 3)), t)
            else:
                S = trlog(R, check=False)  # recurse
                w = vex(S)
                theta = norm(w)
                Ginv = (
                    np.eye(3)
                    - S / 2
                    + (1 / theta - 1 / math.tan(theta / 2) / 2) / theta * S @ S
                )
                v = Ginv @ t
                if twist:
                    return np.r_[v, w]
                else:
                    return Ab2M(S, v)

    elif isrot(T, check=check):
        # deal with rotation matrix
        R = T
        if iseye(R):
            # matrix is identity
            if twist:
                return np.zeros((3,))
            else:
                return np.zeros((3, 3))
        elif abs(np.trace(R) + 1) < tol * _eps:
            # check for trace = -1
            #   rotation by +/- pi, +/- 3pi etc.
            diagonal = R.diagonal()
            k = diagonal.argmax()
            mx = diagonal[k]
            I = np.eye(3)
            col = R[:, k] + I[:, k]
            w = col / np.sqrt(2 * (1 + mx))
            theta = math.pi
            if twist:
                return w * theta
            else:
                return skew(w * theta)
        else:
            # general case
            theta = math.acos((np.trace(R) - 1) / 2)
            skw = (R - R.T) / 2 / math.sin(theta)
            if twist:
                return vex(skw * theta)
            else:
                return skw * theta
    else:
        raise ValueError("Expect SO(3) or SE(3) matrix")

# ---------------------------------------------------------------------------------------#
@overload
def trexp(S:so3Array, theta:Optional[float]=None, check:bool=True) -> SO3Array:
    ...

@overload
def trexp(S:se3Array, theta:Optional[float]=None, check:bool=True) -> SE3Array:
    ...

def trexp(S:Union[so3Array,se3Array], theta:Optional[float]=None, check:bool=True) -> Union[SO3Array,SE3Array]:
    """
    Exponential of se(3) or so(3) matrix

    :param S: se(3), so(3) matrix or equivalent twist vector
    :type T: ndarray(4,4) or ndarray(6); or ndarray(3,3) or ndarray(3)
    :param θ: motion
    :type θ: float
    :return: matrix exponential in SE(3) or SO(3)
    :rtype: ndarray(4,4) or ndarray(3,3)
    :raises ValueError: bad arguments

    An efficient closed-form solution of the matrix exponential for arguments
    that are so(3) or se(3).

    For so(3) the results is an SO(3) rotation matrix:

    - ``trexp(Ω)`` is the matrix exponential of the so(3) element ``Ω`` which is
      a 3x3 skew-symmetric matrix.
    - ``trexp(Ω, θ)`` as above but for an so(3) motion of Ωθ, where ``Ω`` is
      unit-norm skew-symmetric matrix representing a rotation axis and a
      rotation magnitude given by ``θ``.
    - ``trexp(ω)`` is the matrix exponential of the so(3) element ``ω``
      expressed as a 3-vector.
    - ``trexp(ω, θ)`` as above but for an so(3) motion of ωθ where ``ω`` is a
      unit-norm vector representing a rotation axis and a rotation magnitude
      given by ``θ``. ``ω`` is expressed as a 3-vector.

    .. runblock:: pycon

<<<<<<< HEAD
        >>> from spatialmath.import *
=======
        >>> from spatialmath.base import trexp, skew
>>>>>>> 43914106
        >>> trexp(skew([1, 2, 3]))
        >>> trexp(skew([1, 0, 0]), 2)  # revolute unit twist
        >>> trexp([1, 2, 3])
        >>> trexp([1, 0, 0], 2)  # revolute unit twist

    For se(3) the results is an SE(3) homogeneous transformation matrix:

    - ``trexp(Σ)`` is the matrix exponential of the se(3) element ``Σ`` which is
      a 4x4 augmented skew-symmetric matrix.
    - ``trexp(Σ, θ)`` as above but for an se(3) motion of Σθ, where ``Σ`` must
      represent a unit-twist, ie. the rotational component is a unit-norm
      skew-symmetric matrix.
    - ``trexp(S)`` is the matrix exponential of the se(3) element ``S``
      represented as a 6-vector which can be considered a screw motion.
    - ``trexp(S, θ)`` as above but for an se(3) motion of Sθ, where ``S`` must
      represent a unit-twist, ie. the rotational component is a unit-norm
      skew-symmetric matrix.

    .. runblock:: pycon

<<<<<<< HEAD
        >>> from spatialmath.import *
=======
        >>> from spatialmath.base import trexp, skewa
>>>>>>> 43914106
        >>> trexp(skewa([1, 2, 3, 4, 5, 6]))
        >>> trexp(skewa([1, 0, 0, 0, 0, 0]), 2)  # prismatic unit twist
        >>> trexp([1, 2, 3, 4, 5, 6])
        >>> trexp([1, 0, 0, 0, 0, 0], 2)

<<<<<<< HEAD
    :seealso: :func:`~trlog :func:`~spatialmath.transforms2d.trexp2`
=======
    :seealso: :func:`~trlog :func:`~spatialmath.base.transforms2d.trexp2`
>>>>>>> 43914106
    """

    if ismatrix(S, (4, 4)) or isvector(S, 6):
        # se(3) case
        if ismatrix(S, (4, 4)):
            # augmentented skew matrix
            if check and not isskewa(S):
                raise ValueError("argument must be a valid se(3) element")
            tw = vexa(S)
        else:
            # 6 vector
            tw = getvector(S)

        if iszerovec(tw):
            return np.eye(4)

        if theta is None:
            (tw, theta) = unittwist_norm(tw)
        else:
            if theta == 0:
                return np.eye(4)
            elif not isunittwist(tw):
                raise ValueError("If theta is specified S must be a unit twist")

        # tw is a unit twist, th is its magnitude
        t = tw[0:3]
        w = tw[3:6]

        R = rodrigues(w, theta)

        skw = skew(w)
        V = (
            np.eye(3) * theta
            + (1.0 - math.cos(theta)) * skw
            + (theta - math.sin(theta)) * skw @ skw
        )

        return rt2tr(R, V @ t)

    elif ismatrix(S, (3, 3)) or isvector(S, 3):
        # so(3) case
        if ismatrix(S, (3, 3)):
            # skew symmetric matrix
            if check and not isskew(S):
                raise ValueError("argument must be a valid so(3) element")
            w = vex(S)
        else:
            # 3 vector
            w = getvector(S)

        if theta is not None and not isunitvec(w):
            raise ValueError("If theta is specified S must be a unit twist")

        # do Rodrigues' formula for rotation
        return rodrigues(w, theta)
    else:
        raise ValueError(" First argument must be SO(3), 3-vector, SE(3) or 6-vector")


def trnorm(T:SE3Array) -> SE3Array:
    r"""
    Normalize an SO(3) or SE(3) matrix

    :param R: SE(3) or SO(3) matrix
    :type R: ndarray(4,4) or ndarray(3,3)
    :param T1: second SE(3) matrix
    :return: normalized SE(3) or SO(3) matrix
    :rtype: ndarray(4,4) or ndarray(3,3)
    :raises ValueError: bad arguments

    - ``trnorm(R)`` is guaranteed to be a proper orthogonal matrix rotation
      matrix (3x3) which is *close* to the input matrix R (3x3).
    - ``trnorm(T)`` as above but the rotational submatrix of the homogeneous
      transformation T (4x4) is normalised while the translational part is
      unchanged.

    The steps in normalization are:

    #. If :math:`\mathbf{R} = [n, o, a]`
    #. Form unit vectors :math:`\hat{o}, \hat{a}` from  :math:`o, a` respectively
    #. Form the normal vector :math:`\hat{n} = \hat{o} \times \hat{a}`
    #. Recompute :math:`\hat{o} = \hat{a} \times \hat{n}` to ensure that :math:`\hat{o}, \hat{a}` are orthogonal
    #. Form the normalized SO(3) matrix :math:`\mathbf{R} = [\hat{n}, \hat{o}, \hat{a}]`

    .. runblock:: pycon

<<<<<<< HEAD
        >>> from spatialmath.import *
=======
        >>> from spatialmath.base import trnorm, troty
>>>>>>> 43914106
        >>> from numpy import linalg
        >>> T = troty(45, 'deg', t=[3, 4, 5])
        >>> linalg.det(T[:3,:3]) - 1 # is a valid SO(3)
        >>> T = T @ T @ T @ T @ T @ T @ T @ T @ T @ T @ T @ T @ T
        >>> linalg.det(T[:3,:3]) - 1  # not quite a valid SO(3) anymore
        >>> T = trnorm(T)
        >>> linalg.det(T[:3,:3]) - 1  # once more a valid SO(3)

    .. note::

        - Only the direction of a-vector (the z-axis) is unchanged.
        - Used to prevent finite word length arithmetic causing transforms to
          become 'unnormalized', ie. determinant :math:`\ne 1`.
    """

    if not ishom(T) and not isrot(T):
        raise ValueError("expecting SO(3) or SE(3)")

    o = T[:3, 1]
    a = T[:3, 2]

    n = np.cross(o, a)  # N = O x A
    o = np.cross(a, n)  # (a)];
    R = np.stack((unitvec(n), unitvec(o), unitvec(a)), axis=1)

    if ishom(T):
        return rt2tr(R, T[:3, 3])
    else:
        return R


def trinterp(start:Optional[SE3Array], end:SE3Array, s:float) -> SE3Array:
    """
    Interpolate SE(3) matrices

    :param start: initial SE(3) or SO(3) matrix value when s=0, if None then identity is used
    :type start: ndarray(4,4) or ndarray(3,3)
    :param end: final SE(3) or SO(3) matrix, value when s=1
    :type end: ndarray(4,4) or ndarray(3,3)
    :param s: interpolation coefficient, range 0 to 1
    :type s: float
    :return: interpolated SE(3) or SO(3) matrix value
    :rtype: ndarray(4,4) or ndarray(3,3)
    :raises ValueError: bad arguments

    - ``trinterp(None, T, S)`` is a homogeneous transform (4x4) interpolated
      between identity when S=0 and T (4x4) when S=1.
    - ``trinterp(T0, T1, S)`` as above but interpolated
      between T0 (4x4) when S=0 and T1 (4x4) when S=1.
    - ``trinterp(None, R, S)`` is a rotation matrix (3x3) interpolated
      between identity when S=0 and R (3x3) when S=1.
    - ``trinterp(R0, R1, S)`` as above but interpolated
      between R0 (3x3) when S=0 and R1 (3x3) when S=1.

    .. runblock:: pycon

<<<<<<< HEAD
        >>> from spatialmath.import *
=======
        >>> from spatialmath.base import transl, trinterp
>>>>>>> 43914106
        >>> T1 = transl(1, 2, 3)
        >>> T2 = transl(4, 5, 6)
        >>> trinterp(T1, T2, 0)
        >>> trinterp(T1, T2, 1)
        >>> trinterp(T1, T2, 0.5)
        >>> trinterp(None, T2, 0)
        >>> trinterp(None, T2, 1)
        >>> trinterp(None, T2, 0.5)

    .. note:: Rotation is interpolated using quaternion spherical linear interpolation (slerp).

<<<<<<< HEAD
    :seealso: :func:`spatialmath.quaternions.qlerp` :func:`~spatialmath.transforms3d.trinterp2`
=======
    :seealso: :func:`spatialmath.base.quaternions.qlerp` :func:`~spatialmath.base.transforms3d.trinterp2`
>>>>>>> 43914106
    """

    if not 0 <= s <= 1:
        raise ValueError("s outside interval [0,1]")

    if ismatrix(end, (3, 3)):
        # SO(3) case

        if start is None:
            # 	TRINTERP(T, s)
            q0 = r2q(t2r(end))
            qr = qslerp(eye(), q0, s)
        else:
            # 	TRINTERP(T0, T1, s)
            q0 = r2q(t2r(start))
            q1 = r2q(t2r(end))
            qr = qslerp(q0, q1, s)

        return q2r(qr)

    elif ismatrix(end, (4, 4)):
        # SE(3) case
        if start is None:
            # 	TRINTERP(T, s)
            q0 = r2q(t2r(end))
            p0 = transl(end)

            qr = qslerp(qeye(), q0, s)
            pr = s * p0
        else:
            # 	TRINTERP(T0, T1, s)
            q0 = r2q(t2r(start))
            q1 = r2q(t2r(end))

            p0 = transl(start)
            p1 = transl(end)

            qr = qslerp(q0, q1, s)
            pr = p0 * (1 - s) + s * p1

        return rt2tr(q2r(qr), pr)
    else:
        return ValueError("Argument must be SO(3) or SE(3)")


def delta2tr(d:R6) -> SE3Array:
    r"""
    Convert differential motion to SE(3)

    :param Δ: differential motion as a 6-vector
    :type Δ: array_like(6)
    :return: SE(3) matrix
    :rtype: ndarray(4,4)

    ``delta2tr(Δ)`` is an SE(3) matrix representing differential
    motion :math:`\Delta = [\delta_x, \delta_y, \delta_z, \theta_x, \theta_y, \theta_z]`.

    .. runblock:: pycon

<<<<<<< HEAD
        >>> from spatialmath.import *
=======
        >>> from spatialmath.base import delta2tr
>>>>>>> 43914106
        >>> delta2tr([0.001, 0, 0, 0, 0.002, 0])

    :Reference: Robotics, Vision & Control: Second Edition, P. Corke, Springer 2016; p67.

    :seealso: :func:`~tr2delta`
    :SymPy: supported
    """

    return np.eye(4, 4) + skewa(d)


def trinv(T:SE3Array) -> SE3Array:
    r"""
    Invert an SE(3) matrix

    :param T: SE(3) matrix
    :type T: ndarray(4,4)
    :return: inverse of SE(3) matrix
    :rtype: ndarray(4,4)
    :raises ValueError: bad arguments

    Computes an efficient inverse of an SE(3) matrix:

    :math:`\begin{pmatrix} {\bf R} & t \\ 0\,0\,0 & 1 \end{pmatrix}^{-1} =  \begin{pmatrix} {\bf R}^T & -{\bf R}^T t \\ 0\,0\, 0 & 1 \end{pmatrix}`

    .. runblock:: pycon

<<<<<<< HEAD
        >>> from spatialmath.import *
=======
        >>> from spatialmath.base import trinv, trotx
>>>>>>> 43914106
        >>> T = trotx(0.3, t=[4,5,6])
        >>> trinv(T)
        >>> T @ trinv(T)

    :SymPy: supported
    """
    if not ishom(T):
        raise ValueError("expecting SE(3) matrix")
    # inline this code for speed, don't use tr2rt and rt2tr
    R = T[:3, :3]
    t = T[:3, 3]
    Ti = np.zeros((4, 4), dtype=T.dtype)
    Ti[:3, :3] = R.T
    Ti[:3, 3] = -R.T @ t
    Ti[3, 3] = 1
    return Ti


def tr2delta(T0:SE3Array, T1:Optional[SE3Array]=None) -> R6:
    r"""
    Difference of SE(3) matrices as differential motion

    :param T0: first SE(3) matrix
    :type T0: ndarray(4,4)
    :param T1: second SE(3) matrix
    :type T1: ndarray(4,4)
    :return: Differential motion as a 6-vector
    :rtype:ndarray(6)
    :raises ValueError: bad arguments

    - ``tr2delta(T0, T1)`` is the differential motion Δ (6x1) corresponding to
      infinitessimal motion (in the T0 frame) from pose T0 to T1 which are SE(3)
      matrices.

    - ``tr2delta(T)`` as above but the motion is from the world frame to the
      pose represented by T.

    The vector :math:`\Delta = [\delta_x, \delta_y, \delta_z, \theta_x,
    \theta_y, \theta_z` represents infinitessimal translation and rotation, and
    is an approximation to the instantaneous spatial velocity multiplied by time
    step.

    .. runblock:: pycon

<<<<<<< HEAD
        >>> from spatialmath.import *
=======
        >>> from spatialmath.base import tr2delta, trotx
>>>>>>> 43914106
        >>> T1 = trotx(0.3, t=[4,5,6])
        >>> T2 = trotx(0.31, t=[4,5.02,6])
        >>> tr2delta(T1, T2)

    .. note::

        - Δ is only an approximation to the motion T, and assumes
          that T0 ~ T1 or T ~ eye(4,4).
        - Can be considered as an approximation to the effect of spatial velocity over a
          a time interval, average spatial velocity multiplied by time.

    :Reference: Robotics, Vision & Control: Second Edition, P. Corke, Springer 2016; p67.

    :seealso: :func:`~delta2tr`
    :SymPy: supported
    """

    if T1 is None:
        # tr2delta(T)

        if not ishom(T0):
            raise ValueError("expecting SE(3) matrix")
        Td = T0

    else:
        #  incremental transformation from T0 to T1 in the T0 frame
        Td = trinv(T0) @ T1

    return np.r_[transl(Td), vex(t2r(Td) - np.eye(3))]


def tr2jac(T:SE3Array) -> R6x6:
    r"""
    SE(3) Jacobian matrix

    :param T: SE(3) matrix
    :type T: ndarray(4,4)
    :return: Jacobian matrix
    :rtype: ndarray(6,6)

    Computes an Jacobian matrix that maps spatial velocity between two frames
    defined by an SE(3) matrix.

    ``tr2jac(T)`` is a Jacobian matrix (6x6) that maps spatial velocity or
    differential motion from frame {B} to frame {A} where the pose of {B}
    elative to {A} is represented by the homogeneous transform T = :math:`{}^A
    {\bf T}_B`.

    .. runblock:: pycon

<<<<<<< HEAD
        >>> from spatialmath.import *
=======
        >>> from spatialmath.base import tr2jac, trotx
>>>>>>> 43914106
        >>> T = trotx(0.3, t=[4,5,6])
        >>> tr2jac(T)

    :Reference: Robotics, Vision & Control: Second Edition, P. Corke, Springer 2016; p65.
    :SymPy: supported
    """

    if not ishom(T):
        raise ValueError("expecting an SE(3) matrix")

    Z = np.zeros((3, 3), dtype=T.dtype)
    R = t2r(T)
    return np.block([[R, Z], [Z, R]])


def eul2jac(angles:R3) -> R3x3:
    """
    Euler angle rate Jacobian

    :param angles: Euler angles (φ, θ, ψ)
    :type angles: array_like(3)
    :return: Jacobian matrix
    :rtype: ndarray(3,3)

    - ``eul2jac(φ, θ, ψ)`` is a Jacobian matrix (3x3) that maps ZYZ Euler angle
      rates to angular velocity at the operating point specified by the Euler
      angles φ, ϴ, ψ.
    - ``eul2jac(𝚪)`` as above but the Euler angles are taken from ``𝚪`` which
      is a 3-vector with values (φ θ ψ).

    Example:

    .. runblock:: pycon

<<<<<<< HEAD
        >>> from spatialmath.import *
        >>> eul2jac(0.1, 0.2, 0.3)
=======
        >>> from spatialmath.base import eul2jac
        >>> eul2jac([0.1, 0.2, 0.3])
>>>>>>> 43914106

    .. note::
        - Used in the creation of an analytical Jacobian.
        - Angles in radians, rates in radians/sec.

    Reference::
    - Robotics, Vision & Control: Second Edition, P. Corke, Springer 2016; p232-3.

    :SymPy: supported

    :seealso: :func:`angvelxform` :func:`rpy2jac` :func:`exp2jac`
    """

    if len(angles) == 1:
        angles = angles[0]

    phi = angles[0]
    theta = angles[1]

    ctheta = sym.cos(theta)
    stheta = sym.sin(theta)
    cphi = sym.cos(phi)
    sphi = sym.sin(phi)

    # fmt: off
    return np.array([
            [ 0, -sphi, cphi * stheta],
            [ 0,  cphi, sphi * stheta],
            [ 1,     0, ctheta ]
        ])
    # fmt: on


def rpy2jac(angles:R3, order:str="zyx") -> R3x3:
    """
    Jacobian from RPY angle rates to angular velocity

    :param angles: roll-pitch-yaw angles (⍺, β, γ)
    :param order: angle sequence, defaults to 'zyx'
    :type order: str, optional
    :param order: rotation order: 'zyx' [default], 'xyz', or 'yxz'
    :type order: str
    :return: Jacobian matrix
    :rtype: ndarray(3,3)

    - ``rpy2jac(⍺, β, γ)`` is a Jacobian matrix (3x3) that maps roll-pitch-yaw
      angle rates to angular velocity at the operating point (⍺, β, γ). These
      correspond to successive rotations about the axes specified by ``order``:

        - 'zyx' [default], rotate by γ about the z-axis, then by β about the new
          y-axis, then by ⍺ about the new x-axis.  Convention for a mobile robot
          with x-axis forward and y-axis sideways.
        - 'xyz', rotate by γ about the x-axis, then by β about the new y-axis,
          then by ⍺ about the new z-axis. Convention for a robot gripper with
          z-axis forward and y-axis between the gripper fingers.
        - 'yxz', rotate by γ about the y-axis, then by β about the new x-axis,
          then by ⍺ about the new z-axis. Convention for a camera with z-axis
          parallel to the optic axis and x-axis parallel to the pixel rows.

    - ``rpy2jac(𝚪)`` as above but the roll, pitch, yaw angles are taken
      from ``𝚪`` which is a 3-vector with values (⍺, β, γ).

    .. runblock:: pycon

<<<<<<< HEAD
        >>> from spatialmath.import *
        >>> rpy2jac(0.1, 0.2, 0.3)
=======
        >>> from spatialmath.base import rpy2jac
        >>> rpy2jac([0.1, 0.2, 0.3])
>>>>>>> 43914106

    .. note::
        - Used in the creation of an analytical Jacobian.
        - Angles in radians, rates in radians/sec.

    Reference::
    - Robotics, Vision & Control: Second Edition, P. Corke, Springer 2016; p232-3.

    :SymPy: supported

    :seealso: :func:`rotvelxform` :func:`eul2jac` :func:`exp2jac`
    """

    pitch = angles[1]
    yaw = angles[2]

    cp = sym.cos(pitch)
    sp = sym.sin(pitch)
    cy = sym.cos(yaw)
    sy = sym.sin(yaw)

    if order == "xyz":
        # fmt: off
        J = np.array([	
            [ sp,       0,   1], 
            [-cp * sy,  cy,  0],
            [ cp * cy,  sy,  0]
        ])
        # fmt: on
    elif order == "zyx":
        # fmt: off
        J = np.array([	 
                [ cp * cy, -sy, 0],
                [ cp * sy,  cy, 0],
                [-sp,       0,  1],
            ])
        # fmt: on
    elif order == "yxz":
        # fmt: off
        J = np.array([	
                [ cp * sy,  cy, 0],
                [-sp,       0,  1],
                [ cp * cy, -sy, 0]
            ])
        # fmt: on
    return J


def exp2jac(v:R3) -> R3x3:
    """
    Jacobian from exponential coordinate rates to angular velocity

    :param v: Exponential coordinates
    :type v: array_like(3)
    :return: Jacobian matrix
    :rtype: ndarray(3,3)

    - ``exp2jac(v)`` is a Jacobian matrix (3x3) that maps exponential coordinate
      rates to angular velocity at the operating point ``v``.

    .. runblock:: pycon

<<<<<<< HEAD
        >>> from spatialmath.import *
        >>> expjac(0.3 * np.r_[1, 0, 0])
=======
        >>> from spatialmath.base import exp2jac
        >>> exp2jac([0.3, 0, 0])
>>>>>>> 43914106

    .. note::
        - Used in the creation of an analytical Jacobian.

    Reference::

        - A compact formula for the derivative of a 3-D rotation in
          exponential coordinate
          Guillermo Gallego, Anthony Yezzi
          https://arxiv.org/pdf/1312.0788v1.pdf
        - Robot Dynamics Lecture Notes
          Robotic Systems Lab, ETH Zurich, 2018
          https://ethz.ch/content/dam/ethz/special-interest/mavt/robotics-n-intelligent-systems/rsl-dam/documents/RobotDynamics2018/RD_HS2018script.pdf

    :SymPy: supported

    :seealso: :func:`rotvelxform` :func:`eul2jac` :func:`rpy2jac`
    """

    vn, theta = unitvec_norm(v)
    if theta is None:
        return np.eye(3)

    # R = trexp(v)
    # z = np.eye(3,3) - R
    # # build the derivative columnwise
    # A = []
    # for i in range(3):
    #     # (III.7)
    #     dRdvi = vn[i] * skew(vn) + skew(np.cross(vn, z[:,i])) / theta
    #     x = vex(dRdvi)
    #     A.append(x)
    # return np.c_[A].T

    # from ETH paper
    theta = norm(v)
    sk = skew(v)

    # (2.106)
    E = (
        np.eye(3)
        + sk * (1 - np.cos(theta)) / theta**2
        + sk @ sk * (theta - np.sin(theta)) / theta**3
    )
    return E


def r2x(R:SO3Array, representation:str="rpy/xyz") -> R3:
    r"""
    Convert SO(3) matrix to angular representation

    :param R: SO(3) rotation matrix
    :type R: ndarray(3,3)
    :param representation: rotational representation, defaults to "rpy/xyz"
    :type representation: str, optional
    :return: angular representation
    :rtype: ndarray(3)

    Convert an SO(3) rotation matrix to a minimal rotational representation
    :math:`\vec{\Gamma} \in \mathbb{R}^3`.

    ============================  ========================================
    ``representation``            Rotational representation
    ============================  ========================================
    ``"rpy/xyz"`` ``"arm"``       RPY angular rates in XYZ order (default)
    ``"rpy/zyx"`` ``"vehicle"``   RPY angular rates in XYZ order
    ``"rpy/yxz"`` ``"camera"``    RPY angular rates in YXZ order
    ``"eul"``                     Euler angular rates in ZYZ order
    ``"exp"``                     exponential coordinate rates
    ============================  ========================================

    :SymPy: supported

    :seealso: :func:`x2r` :func:`tr2rpy` :func:`tr2eul` :func:`trlog`
    """
    if representation == "eul":
        r = tr2eul(R)
    elif representation.startswith("rpy/"):
        r = tr2rpy(R, order=representation[4:])
    elif representation in ("arm", "vehicle", "camera"):
        r = tr2rpy(R, order=representation)
    elif representation == "exp":
        r = trlog(R, twist=True)
    else:
        raise ValueError(f"unknown representation: {representation}")
    return r


def x2r(r:R3, representation:str="rpy/xyz") -> SO3Array:
    r"""
    Convert angular representation to SO(3) matrix

    :param r: angular representation
    :type r: array_like(3)
    :param representation: rotational representation, defaults to "rpy/xyz"
    :type representation: str, optional
    :return: SO(3) rotation matrix
    :rtype: ndarray(3,3)

    Convert a minimal rotational representation :math:`\vec{\Gamma} \in
    \mathbb{R}^3` to an SO(3) rotation matrix.

    ============================  ========================================
    ``representation``            Rotational representation
    ============================  ========================================
    ``"rpy/xyz"`` ``"arm"``       RPY angular rates in XYZ order (default)
    ``"rpy/zyx"`` ``"vehicle"``   RPY angular rates in XYZ order
    ``"rpy/yxz"`` ``"camera"``    RPY angular rates in YXZ order
    ``"eul"``                     Euler angular rates in ZYZ order
    ``"exp"``                     exponential coordinate rates
    ============================  ========================================

    :SymPy: supported

    :seealso: :func:`r2x` :func:`rpy2r` :func:`eul2r` :func:`trexp`
    """
    if representation == "eul":
        R = eul2r(r)
    elif representation.startswith("rpy/"):
        R = rpy2r(r, order=representation[4:])
    elif representation in ("arm", "vehicle", "camera"):
        R = rpy2r(r, order=representation)
    elif representation == "exp":
        R = trexp(r)
    else:
        raise ValueError(f"unknown representation: {representation}")
    return R

def tr2x(T:SE3Array, representation:str="rpy/xyz") -> R6:
    r"""
    Convert SE(3) to an analytic representation

    :param T: pose as an SE(3) matrix
    :type T: ndarray(4,4)
    :param representation: angular representation to use, defaults to "rpy/xyz"
    :type representation: str, optional
    :return: analytic vector representation
    :rtype: ndarray(6)

    Convert an SE(3) matrix into an equivalent vector representation
    :math:`\vec{x}  = (\vec{t},\vec{r}) \in \mathbb{R}^6` where rotation
    :math:`\vec{r} \in \mathbb{R}^3` is encoded in a minimal representation.

    ============================  ========================================
    ``representation``            Rotational representation
    ============================  ========================================
    ``"rpy/xyz"`` ``"arm"``       RPY angular rates in XYZ order (default)
    ``"rpy/zyx"`` ``"vehicle"``   RPY angular rates in XYZ order
    ``"rpy/yxz"`` ``"camera"``    RPY angular rates in YXZ order
    ``"eul"``                     Euler angular rates in ZYZ order
    ``"exp"``                     exponential coordinate rates
    ============================  ========================================

    :SymPy: supported

    :seealso: :func:`r2x`
    """
    t = transl(T)
    R = t2r(T)
    r = r2x(R, representation=representation)
    return np.r_[t, r]


def x2tr(x:R6, representation="rpy/xyz") -> SE3Array:
    r"""
    Convert analytic representation to SE(3)

    :param x: analytic vector representation
    :type x: array_like(6)
    :param representation: angular representation to use, defaults to "rpy/xyz"
    :type representation: str, optional
    :return: pose as an SE(3) matrix
    :rtype: ndarray(4,4)

    Convert a vector representation of pose :math:`\vec{x} = (\vec{t},\vec{r})
    \in \mathbb{R}^6` to SE(3), where rotation :math:`\vec{r} \in \mathbb{R}^3` is encoded
    in a minimal representation to an equivalent SE(3) matrix.

    ============================  ========================================
    ``representation``            Rotational representation
    ============================  ========================================
    ``"rpy/xyz"`` ``"arm"``       RPY angular rates in XYZ order (default)
    ``"rpy/zyx"`` ``"vehicle"``   RPY angular rates in XYZ order
    ``"rpy/yxz"`` ``"camera"``    RPY angular rates in YXZ order
    ``"eul"``                     Euler angular rates in ZYZ order
    ``"exp"``                     exponential coordinate rates
    ============================  ========================================

    :SymPy: supported

    :seealso: :func:`r2x`
    """
    t = x[:3]
    R = x2r(x[3:], representation=representation)

    return rt2tr(R, t)


def rot2jac(R, representation="rpy/xyz"):
    """
    DEPRECATED, use :func:`rotvelxform` instead
    """
    raise DeprecationWarning("use rotvelxform instead")


def angvelxform(𝚪, inverse=False, full=True, representation="rpy/xyz"):
    """
    DEPRECATED, use :func:`rotvelxform` instead
    """
    raise DeprecationWarning("use rotvelxform instead")


def angvelxform_dot(𝚪, 𝚪d, full=True, representation="rpy/xyz"):
    """
    DEPRECATED, use :func:`rotvelxform` instead
    """
    raise DeprecationWarning("use rotvelxform_inv_dot instead")

@overload
def rotvelxform(𝚪:Union[R3x,SO3Array], inverse:bool=False, full:bool=False, representation="rpy/xyz") -> R3x3:
    ...

@overload
def rotvelxform(𝚪:Union[R3x,SO3Array], inverse:bool=False, full:bool=True, representation="rpy/xyz") -> R6x6:
    ...

def rotvelxform(𝚪:Union[R3x,SO3Array], inverse:bool=False, full:bool=False, representation="rpy/xyz") -> Union[R3x3,R6x6]:
    r"""
    Rotational velocity transformation

    :param 𝚪: angular representation or rotation matrix
    :type 𝚪: array_like(3) or ndarray(3,3)
    :param representation: defaults to 'rpy/xyz'
    :type representation: str, optional
    :param inverse: compute mapping from analytical rates to angular velocity
    :type inverse: bool
    :param full: return 6x6 transform for spatial velocity
    :type full: bool
    :return: rotation rate transformation matrix
    :rtype: ndarray(3,3) or ndarray(6,6)

    Computes the transformation from analytical rates
    :math:`\dvec{x}` where the rotational part is expressed as the rate of change in
    some angular representation to spatial velocity :math:`\omega`, where
    rotation rate is expressed as angular velocity.

    .. math::
         \vec{\omega} = \mat{A}(\Gamma) \dvec{x}

    where :math:`\mat{A}` is a 3x3 matrix and :math:`\Gamma \in
    \mathbb{R}^3` is a minimal angular representation.

    :math:`\mat{A}(\Gamma)` is a function of the rotational representation
    which can be specified by the parameter ``𝚪`` as a 1D array, or by
    an SO(3) rotation matrix which will be converted to the ``representation``.

    ============================  ========================================
    ``representation``            Rotational representation
    ============================  ========================================
    ``"rpy/xyz"`` ``"arm"``       RPY angular rates in XYZ order (default)
    ``"rpy/zyx"`` ``"vehicle"``   RPY angular rates in XYZ order
    ``"rpy/yxz"`` ``"camera"``    RPY angular rates in YXZ order
    ``"eul"``                     Euler angular rates in ZYZ order
    ``"exp"``                     exponential coordinate rates
    ============================  ========================================

    If ``inverse==True`` return :math:`\mat{A}^{-1}` computed using
    a closed-form solution rather than matrix inverse.

    If ``full=True`` a block diagonal 6x6 matrix is returned which transforms analytic
    velocity to spatial velocity.

    .. note:: Similar to :func:`eul2jac` :func:`rpy2jac` :func:`exp2jac`
        with ``full=False``.

    The analytical Jacobian is

    .. math::

        \mat{J}_a(q) = \mat{A}^{-1}(\Gamma)\, \mat{J}(q)

    where :math:`\mat{A}` is computed with ``inverse==True`` and ``full=True``.

    Reference:

       - ``symbolic/angvelxform.ipynb`` in this Toolbox
       - Robot Dynamics Lecture Notes, Robotic Systems Lab, ETH Zurich, 2018
         https://ethz.ch/content/dam/ethz/special-interest/mavt/robotics-n-intelligent-systems/rsl-dam/documents/RobotDynamics2018/RD_HS2018script.pdf

    :SymPy: supported

    :seealso: :func:`rotvelxform` :func:`eul2jac` :func:`rpy2r` :func:`exp2jac`
    """

    if isrot(𝚪):
        # passed a rotation matrix
        # convert to the representation
        𝚪 = r2x(𝚪, representation=representation)

    if sym.issymbol(𝚪):
        C = sym.cos
        S = sym.sin
        T = sym.tan
    else:
        C = math.cos
        S = math.sin
        T = math.tan

    if representation in ("rpy/xyz", "arm"):
        alpha, beta, gamma = 𝚪
        # autogenerated by symbolic/angvelxform.ipynb
        if not inverse:
            # analytical rates -> angular velocity
            # fmt: off
            A = np.array([
                [ S(beta),          0,        1], 
                [-S(gamma)*C(beta), C(gamma), 0], 
                [ C(beta)*C(gamma), S(gamma), 0]
                ])
            # fmt: on
        else:
            # angular velocity -> analytical rates
            # fmt: off
            A = np.array([
                [0, -S(gamma)/C(beta),  C(gamma)/C(beta)], 
                [0,  C(gamma),          S(gamma)], 
                [1,  S(gamma)*T(beta), -C(gamma)*T(beta)]
                ])
            # fmt: on

    elif representation in ("rpy/zyx", "vehicle"):
        alpha, beta, gamma = 𝚪
        # autogenerated by symbolic/angvelxform.ipynb
        if not inverse:
            # analytical rates -> angular velocity
            # fmt: off
            A = np.array([
                [C(beta)*C(gamma), -S(gamma), 0], 
                [S(gamma)*C(beta),  C(gamma), 0], 
                [-S(beta),          0,        1]
                ])
            # fmt: on
        else:
            # angular velocity -> analytical rates
            # fmt: off
            A = np.array([
                [C(gamma)/C(beta), S(gamma)/C(beta), 0],
                [-S(gamma),        C(gamma),         0],
                [C(gamma)*T(beta), S(gamma)*T(beta), 1]
                ])
            # fmt: on

    elif representation in ("rpy/yxz", "camera"):
        alpha, beta, gamma = 𝚪
        # autogenerated by symbolic/angvelxform.ipynb
        if not inverse:
            # analytical rates -> angular velocity
            # fmt: off
            A = np.array([
                [ S(gamma)*C(beta),  C(gamma), 0],
                [-S(beta),           0,        1],
                [ C(beta)*C(gamma), -S(gamma), 0]
            ])
            # fmt: on
        else:
            # angular velocity -> analytical rates
            # fmt: off
            A = np.array([
                [S(gamma)/C(beta), 0,  C(gamma)/C(beta)], 
                [C(gamma),         0, -S(gamma)],
                [S(gamma)*T(beta), 1,  C(gamma)*T(beta)]
                ])
            # fmt: on

    elif representation == "eul":
        phi, theta, psi = 𝚪
        # autogenerated by symbolic/angvelxform.ipynb
        if not inverse:
            # analytical rates -> angular velocity
            # fmt: off
            A = np.array([
                [0, -S(phi), S(theta)*C(phi)], 
                [0,  C(phi), S(phi)*S(theta)], 
                [1,  0,      C(theta)]
                ])
            # fmt: on
        else:
            # angular velocity -> analytical rates
            # fmt: off
            A = np.array([
                [-C(phi)/T(theta), -S(phi)/T(theta),  1], 
                [-S(phi),           C(phi),           0], 
                [ C(phi)/S(theta),  S(phi)/S(theta),  0]
                ])
            # fmt: on

    elif representation == "exp":
        # from ETHZ class notes
        sk = skew(𝚪)
        theta = norm(𝚪)
        if not inverse:
            # analytical rates -> angular velocity
            # (2.106)
            A = (
                np.eye(3)
                + sk * (1 - C(theta)) / theta**2
                + sk @ sk * (theta - S(theta)) / theta**3
            )
        else:
            # angular velocity -> analytical rates
            # (2.107)
            A = (
                np.eye(3)
                - sk / 2
                + sk @ sk / theta**2 * (1 - (theta / 2) * (S(theta) / (1 - C(theta))))
            )

    if full:
        AA = np.eye(6)
        AA[3:, 3:] = A
        return AA
    else:
        return A

@overload
def rotvelxform_inv_dot(𝚪:R3x, 𝚪d:R3x, full:bool=False, representation:str="rpy/xyz") -> R3x3:
    ...

@overload
def rotvelxform_inv_dot(𝚪:R3x, 𝚪d:R3x, full:bool=True, representation:str="rpy/xyz") -> R6x6:
    ...

def rotvelxform_inv_dot(𝚪:R3x, 𝚪d:R3x, full:bool=False, representation:str="rpy/xyz") -> Union[R3x3,R6x6]:
    r"""
    Derivative of angular velocity transformation

    :param 𝚪: angular representation
    :type 𝚪: ndarray(3)
    :param 𝚪d: angular representation rate
    :type 𝚪d: ndarray(3)
    :param representation: defaults to 'rpy/xyz'
    :type representation: str, optional
    :param full: return 6x6 transform for spatial velocity
    :type full: bool
    :return: derivative of inverse angular velocity transformation matrix
    :rtype: ndarray(6,6) or ndarray(3,3)

    The angular rate transformation matrix :math:`\mat{A} \in \mathbb{R}^{6 \times 6}` is such that

    .. math::

        \dvec{x} = \mat{A}^{-1}(\Gamma) \vec{\nu}

    where :math:`\dvec{x} \in \mathbb{R}^6` is analytic velocity :math:`(\vec{v}, \dvec{\Gamma})`,
    :math:`\vec{\nu} \in \mathbb{R}^6` is spatial velocity :math:`(\vec{v}, \vec{\omega})`, and
    :math:`\vec{\Gamma} \in \mathbb{R}^3` is a minimal rotational
    representation.

    The relationship between spatial and analytic acceleration is

    .. math::

        \ddvec{x} = \dmat{A}^{-1}(\Gamma, \dot{\Gamma) \vec{\nu} + \mat{A}^{-1}(\Gamma) \dvec{\nu}

    and :math:`\dmat{A}^{-1}(\Gamma, \dot{\Gamma)` is computed by this function.


    ============================  ========================================
    ``representation``            Rotational representation
    ============================  ========================================
    ``"rpy/xyz"`` ``"arm"``       RPY angular rates in XYZ order (default)
    ``"rpy/zyx"`` ``"vehicle"``   RPY angular rates in XYZ order
    ``"rpy/yxz"`` ``"camera"``    RPY angular rates in YXZ order
    ``"eul"``                     Euler angular rates in ZYZ order
    ``"exp"``                     exponential coordinate rates
    ============================  ========================================

    If ``full=True`` a block diagonal 6x6 matrix is returned which transforms analytic
    analytic rotational acceleration to angular acceleration.

    Reference:

       - ``symbolic/angvelxform.ipynb`` in this Toolbox
       - ``symbolic/angvelxform_dot.ipynb`` in this Toolbox

    :seealso: :func:`rotvelxform` :func:`eul2jac` :func:`rpy2r` :func:`exp2jac`
    """

    if sym.issymbol(𝚪):
        C = sym.cos
        S = sym.sin
    else:
        C = math.cos
        S = math.sin

    if representation in ("rpy/xyz", "arm"):
        # autogenerated by symbolic/angvelxform.ipynb
        alpha, beta, gamma = 𝚪
        alpha_dot, beta_dot, gamma_dot = 𝚪d

        Ainv_dot = np.array(
            [
                [
                    0,
                    -(
                        beta_dot * math.sin(beta) * S(gamma) / C(beta)
                        + gamma_dot * C(gamma)
                    )
                    / C(beta),
                    (beta_dot * S(beta) * C(gamma) / C(beta) - gamma_dot * S(gamma))
                    / C(beta),
                ],
                [0, -gamma_dot * S(gamma), gamma_dot * C(gamma)],
                [
                    0,
                    beta_dot * S(gamma) / C(beta) ** 2
                    + gamma_dot * C(gamma) * math.tan(beta),
                    -beta_dot * C(gamma) / C(beta) ** 2
                    + gamma_dot * S(gamma) * math.tan(beta),
                ],
            ]
        )

    elif representation in ("rpy/zyx", "vehicle"):
        # autogenerated by symbolic/angvelxform.ipynb
        alpha, beta, gamma = 𝚪
        alpha_dot, beta_dot, gamma_dot = 𝚪d

        Ainv_dot = np.array(
            [
                [
                    (beta_dot * S(beta) * C(gamma) / C(beta) - gamma_dot * S(gamma))
                    / C(beta),
                    (beta_dot * S(beta) * S(gamma) / C(beta) + gamma_dot * C(gamma))
                    / C(beta),
                    0,
                ],
                [-gamma_dot * C(gamma), -gamma_dot * S(gamma), 0],
                [
                    beta_dot * C(gamma) / C(beta) ** 2
                    - gamma_dot * S(gamma) * math.tan(beta),
                    beta_dot * S(gamma) / C(beta) ** 2
                    + gamma_dot * C(gamma) * math.tan(beta),
                    0,
                ],
            ]
        )

    elif representation in ("rpy/yxz", "camera"):
        # autogenerated by symbolic/angvelxform.ipynb
        alpha, beta, gamma = 𝚪
        alpha_dot, beta_dot, gamma_dot = 𝚪d

        Ainv_dot = np.array(
            [
                [
                    (beta_dot * S(beta) * S(gamma) / C(beta) + gamma_dot * C(gamma))
                    / C(beta),
                    0,
                    (beta_dot * S(beta) * C(gamma) / C(beta) - gamma_dot * S(gamma))
                    / C(beta),
                ],
                [-gamma_dot * S(gamma), 0, -gamma_dot * C(gamma)],
                [
                    beta_dot * S(gamma) / C(beta) ** 2 + gamma_dot * C(gamma) * T(beta),
                    0,
                    beta_dot * C(gamma) / C(beta) ** 2 - gamma_dot * S(gamma) * T(beta),
                ],
            ]
        )

    elif representation == "eul":
        # autogenerated by symbolic/angvelxform.ipynb
        phi, theta, psi = 𝚪
        phi_dot, theta_dot, psi_dot = 𝚪d

        Ainv_dot = np.array(
            [
                [
                    phi_dot * S(phi) / math.tan(theta)
                    + theta_dot * C(phi) / S(theta) ** 2,
                    -phi_dot * C(phi) / math.tan(theta)
                    + theta_dot * S(phi) / S(theta) ** 2,
                    0,
                ],
                [-phi_dot * C(phi), -phi_dot * S(phi), 0],
                [
                    -(phi_dot * S(phi) + theta_dot * C(phi) * C(theta) / S(theta))
                    / S(theta),
                    (phi_dot * C(phi) - theta_dot * S(phi) * C(theta) / S(theta))
                    / S(theta),
                    0,
                ],
            ]
        )

    elif representation == "exp":
<<<<<<< HEAD
        # autogenerated by symbolic/angvelxform_dot.ipynb
        sk = skew(𝚪)
        skd = skew(𝚪d)
        theta_dot = np.inner(𝚪, 𝚪d) / norm(𝚪)
        theta = norm(𝚪)
        Theta = 1 / theta ** 2 * (1 - theta / 2 * S(theta) / (1 - C(theta)))

        # hand optimized version of code from notebook
        # TODO:
        #   results are close but different to numerical cross check
        #   something wrong in the derivation
        # Theta_dot = (
        #     -theta * C(theta) - S(theta) + theta * S(theta) ** 2 / (1 - C(theta))
        # ) * theta_dot / 2 / (1 - C(theta)) / theta**2 - (
        #     2 - theta * S(theta) / (1 - C(theta))
        # ) * theta_dot / theta**3
        Theta_dot = (-1/2*theta*theta_dot*C(theta)/(1 - C(theta)) + (1/2)*theta*theta_dot*S(theta)**2/(1 - C(theta))**2 - 1/2*theta_dot*S(theta)/(1 - C(theta)))/theta**2 - 2*theta_dot*(-1/2*theta*S(theta)/(1 - C(theta)) + 1)/theta**3
=======
        sk = smb.skew(𝚪)
        theta = smb.norm(𝚪)
        skd = smb.skew(𝚪d)
        theta_dot = np.inner(𝚪, 𝚪d) / smb.norm(𝚪)
        Theta = (1.0 - theta / 2.0 * np.sin(theta) / (1.0 - np.cos(theta))) / theta**2

        # hand optimized version of code from notebook symbolic/angvelxform_dot.ipynb
        Theta_dot = (
            -theta * C(theta) - S(theta) + theta * S(theta) ** 2 / (1 - C(theta))
        ) * theta_dot / 2 / (1 - C(theta)) / theta**2 - (
            2 - theta * S(theta) / (1 - C(theta))
        ) * theta_dot / theta**3
>>>>>>> 43914106

        Ainv_dot = -0.5 * skd + (sk @ skd + skd @ sk) * Theta + sk @ sk * Theta_dot

    else:
        raise ValueError("bad representation specified")

    if full:
<<<<<<< HEAD
        result_66 = np.zeros(6,6)
        result_66[3:,3:] = Ainv_dot
        return result_66
=======
        return sp.linalg.block_diag(np.zeros((3, 3)), Ainv_dot)
>>>>>>> 43914106
    else:
        return Ainv_dot


def tr2adjoint(T:Union[SO3Array,SE3Array]) -> R6x6:
    r"""
    Adjoint matrix

    :param T: SO(3) or SE(3) matrix
    :type T: ndarray(3,3) or ndarray(4,4)
    :return: adjoint matrix
    :rtype: ndarray(6,6)

    Computes an adjoint matrix that maps spatial velocity between two frames defined by
    an SE(3) matrix.

    ``tr2jac(T)`` is an adjoint matrix (6x6) that maps spatial velocity or
    differential motion between frame {B} to frame {A} which are attached to the
    same moving body.  The pose of {B} relative to {A} is represented by the
    homogeneous transform T = :math:`{}^A {\bf T}_B`.

    .. runblock:: pycon

<<<<<<< HEAD
        >>> from spatialmath.import *
=======
        >>> from spatialmath.base import tr2adjoint, trotx
>>>>>>> 43914106
        >>> T = trotx(0.3, t=[4,5,6])
        >>> tr2adjoint(T)

    :Reference:
        - Robotics, Vision & Control: Second Edition, P. Corke, Springer 2016; p65.
        - `Lie groups for 2D and 3D Transformations <http://ethaneade.com/lie.pdf>_

    :SymPy: supported
    """

    Z = np.zeros((3, 3), dtype=T.dtype)
    if T.shape == (3, 3):
        # SO(3) adjoint
        R = T
        # fmt: off
        return np.block([
                    [R, Z],
                    [Z, R]
                ])
        # fmt: on
    elif T.shape == (4, 4):
        # SE(3) adjoint
        (R, t) = tr2rt(T)
        # fmt: off
        return np.block([
                    [R, skew(t) @ R], 
                    [Z, R]
                ])
        # fmt: on
    else:
        raise ValueError("bad argument")


def trprint(
    T:Union[SO3Array,SE3Array],
    orient:str="rpy/zyx",
    label:str='',
    file:TextIO=sys.stdout,
    fmt:str="{:.3g}",
    degsym:bool=True,
    unit:str="deg",
) -> str:
    """
     Compact display of SO(3) or SE(3) matrices

     :param T: SE(3) or SO(3) matrix
     :type T: ndarray(4,4) or ndarray(3,3)
     :param label: text label to put at start of line
     :type label: str
     :param orient: 3-angle convention to use
     :type orient: str
     :param file: file to write formatted string to. [default, stdout]
     :type file: file object
     :param fmt: conversion format for each number in the format used with ``format``
     :type fmt: str
     :param unit: angular units: 'rad' [default], or 'deg'
     :type unit: str
     :return: formatted string
     :rtype: str
     :raises ValueError: bad argument

     The matrix is formatted and written to ``file`` and the
     string is returned.  To suppress writing to a file, set ``file=None``.

    - ``trprint(R)`` prints the SO(3) rotation matrix to stdout in a compact
       single-line format:

         [LABEL:] ORIENTATION UNIT

     - ``trprint(T)`` prints the SE(3) homogoneous transform to stdout in a
       compact single-line format:

         [LABEL:] [t=X, Y, Z;] ORIENTATION UNIT

     - ``trprint(X, file=None)`` as above but returns the string rather than
       printing to a file

     Orientation is expressed in one of several formats:

     - 'rpy/zyx' roll-pitch-yaw angles in ZYX axis order [default]
     - 'rpy/yxz' roll-pitch-yaw angles in YXZ axis order
     - 'rpy/zyx' roll-pitch-yaw angles in ZYX axis order
     - 'eul' Euler angles in ZYZ axis order
     - 'angvec' angle and axis


     .. runblock:: pycon

<<<<<<< HEAD
         >>> from spatialmath.import transl, rpy2tr, trprint
=======
         >>> from spatialmath.base import transl, rpy2tr, trprint
>>>>>>> 43914106
         >>> T = transl(1,2,3) @ rpy2tr(10, 20, 30, 'deg')
         >>> trprint(T, file=None)
         >>> trprint(T, file=None, label='T', orient='angvec')
         >>> trprint(T, file=None, label='T', orient='angvec', fmt='{:8.4g}')

     .. note::

         - If the 'rpy' option is selected, then the particular angle sequence can be
           specified with the options 'xyz' or 'yxz' which are passed through to ``tr2rpy``.
           'zyx' is the default.
         - Default formatting is for compact display of data
         - For tabular data set ``fmt`` to a fixed width format such as
           ``fmt='{:.3g}'``

<<<<<<< HEAD
     :seealso: :func:`~spatialmath.transforms2d.trprint2` :func:`~tr2eul` :func:`~tr2rpy` :func:`~tr2angvec`
=======
     :seealso: :func:`~spatialmath.base.transforms2d.trprint2` :func:`~tr2eul` :func:`~tr2rpy` :func:`~tr2angvec`
>>>>>>> 43914106
     :SymPy: not supported
    """

    s = ""

    if label != '':
        s += "{:s}: ".format(label)

    # print the translational part if it exists
    if ishom(T):
        s += "t = {};".format(_vec2s(fmt, transl(T)))

    # print the angular part in various representations

    # define some aliases for rpy conventions for arms, vehicles and cameras
    aliases = {"arm": "rpy/xyz", "vehicle": "rpy/zyx", "camera": "rpy/yxz"}
    if orient in aliases:
        orient = aliases[orient]

    a = orient.split("/")
    if a[0] == "rpy":
        if len(a) == 2:
            seq = a[1]
        else:
            seq = None
        angles = tr2rpy(T, order=seq, unit=unit)
        if degsym and unit == "deg":
            fmt += "\u00b0"
        s += " {} = {}".format(orient, _vec2s(fmt, angles))

    elif a[0].startswith("eul"):
        angles = tr2eul(T, unit)
        if degsym and unit == "deg":
            fmt += "\u00b0"
        s += " eul = {}".format(_vec2s(fmt, angles))

    elif a[0] == "angvec":
        # as a vector and angle
        (theta, v) = tr2angvec(T, unit)
        if theta == 0:
            s += " R = nil"
        else:
            theta = fmt.format(theta)
            if degsym and unit == "deg":
                theta += "\u00b0"
            s += " angvec = ({} | {})".format(theta, _vec2s(fmt, v))
    else:
        raise ValueError("bad orientation format")

    if file:
        print(s, file=file)

    return s


def _vec2s(fmt, v):
    v = [x if np.abs(x) > 1e-6 else 0.0 for x in v]
    return ", ".join([fmt.format(x) for x in v])


def trplot(
    T:Union[SO3Array,SE3Array],
    color:str="blue",
    frame:str='',
    axislabel:bool=True,
    axissubscript:bool=True,
    textcolor:str='',
    labels:Tuple[str,str,str]=("X", "Y", "Z"),
    length:float=1,
    style:str="arrow",
    originsize:float=20,
    origincolor:str='',
    projection:str="ortho",
    block:bool=False,
    anaglyph:Optional[Union[bool,str,Tuple[str,float]]]=None,
    wtl:Optional[float]=0.2,
    width:Optional[float]=None,
    ax:Optional[Any]=None,  # can't assume MPL has been imported
    dims:Optional[Union[ArrayLike,None]]=None,
    d2:Optional[float]=1.15,
    flo:Optional[Tuple[float,float,float]]=(-0.05, -0.05, -0.05),
    **kwargs,
):
    """
    Plot a 3D coordinate frame

    :param T: SE(3) or SO(3) matrix
    :type T: ndarray(4,4) or ndarray(3,3) or an iterable returning same

    :param color: color of the lines defining the frame
    :type color: str or list(3) of str
    :param textcolor: color of text labels for the frame, default ``color``
    :type textcolor: str
    :param frame: label the frame, name is shown below the frame and as subscripts on the frame axis labels
    :type frame: str
    :param axislabel: display labels on axes, default True
    :type axislabel: bool
    :param axissubscript: display subscripts on axis labels, default True
    :type axissubscript: bool
    :param labels: labels for the axes, defaults to X, Y and Z
    :type labels: 3-tuple of strings
    :param length: length of coordinate frame axes, default 1
    :type length: float or array_like(3)
    :param style: axis style: 'arrow' [default], 'line', 'rviz' (Rviz style)
    :type style: str
    :param originsize: size of dot to draw at the origin, 0 for no dot (default 20)
    :type originsize: int
    :param origincolor: color of dot to draw at the origin, default is ``color``
    :type origincolor: str
    :param ax: the axes to plot into, defaults to current axes
    :type ax: Axes3D reference
    :param block: run the GUI main loop until all windows are closed, default True
    :type block: bool
    :param dims: dimension of plot volume as [xmin, xmax, ymin, ymax,zmin, zmax].
        If dims is [min, max] those limits are applied to the x-, y- and z-axes.
    :type dims: array_like(6) or array_like(2)
    :param anaglyph: 3D anaglyph display, if True use use red-cyan glasses.  To
    set the color pass a string like ``'gb'`` for green-blue glasses. To set the 
    disparity (default 0.1) provide second argument in a tuple, eg. ``('rc', 0.2)``.  
    Bigger disparity exagerates the 3D "pop out" effect.
    :type anaglyph: bool, str or (str, float)
    :param wtl: width-to-length ratio for arrows, default 0.2
    :type wtl: float
    :param projection: 3D projection: ortho [default] or persp
    :type projection: str
    :param width: width of lines, default 1
    :type width: float
    :param flo: frame label offset, a vector for frame label text string relative
        to frame origin, default (-0.05, -0.05, -0.05)
    :type flo: array_like(3)
    :param d2: distance of frame axis label text from origin, default 1.15
    :type d2: float
    :return: axes containing the frame
    :rtype: Axes3DSubplot
    :raises ValueError: bad arguments

    Adds a 3D coordinate frame represented by the SO(3) or SE(3) matrix to the
    current axes. If ``T`` is iterable then multiple frames will be drawn.

    The appearance of the coordinate frame depends on many parameters:

    - coordinate axes depend on:
        - ``color`` of axes
        - ``width`` of line
        - ``length`` of line
        - ``style`` which is one of:
            - ``'arrow'`` [default], draw line with arrow head in ``color``
            - ``'line'``, draw line with no arrow head in ``color``
            - ``'rviz'``, draw line with no arrow head with color depending upon
              axis, red for X, green for Y, blue for Z
    - coordinate axis labels depend on:
        - ``axislabel`` if True [default] label the axis, default labels are X, Y, Z
        - ``labels`` 3-list of alternative axis labels
        - ``textcolor`` which defaults to ``color``
        - ``axissubscript`` if True [default] add the frame label ``frame`` as a subscript
          for each axis label
    - coordinate frame label depends on:
        - `frame` the label placed inside {} near the origin of the frame
    - a dot at the origin
        - ``originsize`` size of the dot, if zero no dot
        - ``origincolor`` color of the dot, defaults to ``color``

    Examples:

            trplot(T, frame='A')
            trplot(T, frame='A', color='green')
            trplot(T1, 'labels', 'UVW');

    .. note:: If ``axes`` is specified the plot is drawn there, otherwise:
        - it will draw in the current figure (as given by ``gca()``)
        - if no axes in the current figure, it will create a 3D axes
        - if no current figure, it will create one, and a 3D axes

    .. note:: The ``'rgb'`` style is a variant of the ``'line'`` style and
        is somewhat RViz like.  The axes are colored red, green, blue; are
        drawn thick (width=8) and have no arrows.

    .. note:: The ``anaglyph`` effect is induced by drawing two versions of the
        frame in different colors: one that corresponds to lens over the left
        eye and one to the lens over the right eye. The view for the right eye
        is from a view point shifted in the positive x-direction.

    .. note:: The origin is normally indicated with a marker of the same color
        as the frame.  The default size is 20. This can be disabled by setting
        its size to zero by ``originsize=0``.  For ``'rgb'`` style the default is 0
        but it can be set explicitly, and the color is as per the ``color``
        option.

    :SymPy: not supported

    :seealso: :func:`tranimate` :func:`plotvol3` :func:`axes_logic`
    """

    # TODO
    # animation
    # anaglyph

    if dims is None:
        ax = axes_logic(ax, 3, projection)
    else:
        ax = plotvol3(dims, ax=ax)

    try:
        if not ax.get_xlabel():
            ax.set_xlabel(labels[0])
        if not ax.get_ylabel():
            ax.set_ylabel(labels[1])
        if not ax.get_zlabel():
            ax.set_zlabel(labels[2])
    except AttributeError:
        pass  # if axes are an Animate object

    if anaglyph is not None:
        # enforce perspective projection
        ax.set_proj_type("persp")

        # collect all the arguments to use for left and right views
        args = {
            "ax": ax,
            "frame": frame,
            "length": length,
            "style": style,
            "wtl": wtl,
            "flo": flo,
            "d2": d2,
        }
        args = {**args, **kwargs}

        # unpack the anaglyph parameters
        shift = 0.1
        if anaglyph is True:
            colors = "rc"
        elif isinstance(anaglyph, str):
            colors = anaglyph
        elif isinstance(anaglyph, tuple):
            colors = anaglyph[0]
            shift = anaglyph[1]
        else:
            raise ValueError('bad anaglyph value')

        # the left eye sees the normal trplot
        trplot(T, color=colors[0], **args)

        # the right eye sees a from a viewpoint in shifted in the X direction
        if isrot(T):
            T = r2t(T)
        trplot(transl(shift, 0, 0) @ T, color=colors[1], **args)

        return

    if style == "rviz":
        if originsize is None:
            originsize = 0
        color = "rgb"
        if width is None:
            width = 8
        style = "line"

    if isinstance(color, str):
        if color == "rgb":
            color = ("red", "green", "blue")
        else:
            color = (color,) * 3

    # check input types
    if isrot(T, check=True):
        T = r2t(T)
    elif ishom(T, check=True):
        pass
    else:
        # assume it is an iterable
        for Tk in T:
            trplot(
                Tk,
                ax=ax,
                block=block,
                dims=dims,
                color=color,
                frame=frame,
                textcolor=textcolor,
                labels=labels,
                length=length,
                style=style,
                projection=projection,
                originsize=originsize,
                origincolor=origincolor,
                wtl=wtl,
                width=width,
                d2=d2,
                flo=flo,
                anaglyph=anaglyph,
                axislabel=axislabel,
                **kwargs,
            )
        return

    if dims is not None:
        if len(dims) == 2:
            dims = dims * 3
        ax.set_xlim(dims[0:2])
        ax.set_ylim(dims[2:4])
        ax.set_zlim(dims[4:6])

    # create unit vectors in homogeneous form
    if not isinstance(length, Iterable):
        length = (length,) * 3

    o = T @ np.array([0, 0, 0, 1])
    x = T @ np.array([length[0], 0, 0, 1])
    y = T @ np.array([0, length[1], 0, 1])
    z = T @ np.array([0, 0, length[2], 1])

    # draw the axes

    if style == "arrow":
        ax.quiver(
            o[0],
            o[1],
            o[2],
            x[0] - o[0],
            x[1] - o[1],
            x[2] - o[2],
            arrow_length_ratio=wtl,
            linewidth=width,
            facecolor=color[0],
            edgecolor=color[1],
        )
        ax.quiver(
            o[0],
            o[1],
            o[2],
            y[0] - o[0],
            y[1] - o[1],
            y[2] - o[2],
            arrow_length_ratio=wtl,
            linewidth=width,
            facecolor=color[1],
            edgecolor=color[1],
        )
        ax.quiver(
            o[0],
            o[1],
            o[2],
            z[0] - o[0],
            z[1] - o[1],
            z[2] - o[2],
            arrow_length_ratio=wtl,
            linewidth=width,
            facecolor=color[2],
            edgecolor=color[2],
        )

        # plot some points
        #  invisible point at the end of each arrow to allow auto-scaling to work
        ax.scatter(
            xs=[o[0], x[0], y[0], z[0]],
            ys=[o[1], x[1], y[1], z[1]],
            zs=[o[2], x[2], y[2], z[2]],
            s=[0, 0, 0, 0],
        )
    elif style == "line":
        ax.plot(
            [o[0], x[0]], [o[1], x[1]], [o[2], x[2]], color=color[0], linewidth=width
        )
        ax.plot(
            [o[0], y[0]], [o[1], y[1]], [o[2], y[2]], color=color[1], linewidth=width
        )
        ax.plot(
            [o[0], z[0]], [o[1], z[1]], [o[2], z[2]], color=color[2], linewidth=width
        )

    if textcolor != '':
        textcolor = color[0]
    else:
        textcolor = "blue"
    if origincolor != '':
        origincolor = color[0]
    else:
        origincolor = "black"

    # label the frame
    if frame != '':
        if textcolor is None:
            textcolor = color[0]
        else:
            textcolor = "blue"
        if origincolor is None:
            origincolor = color[0]
        else:
            origincolor = "black"

        o1 = T @ np.array(np.r_[flo, 1])
        ax.text(
            o1[0],
            o1[1],
            o1[2],
            r"$\{" + frame + r"\}$",
            color=textcolor,
            verticalalignment="top",
            horizontalalignment="center",
        )

    if axislabel:
        # add the labels to each axis

        x = (x - o) * d2 + o
        y = (y - o) * d2 + o
        z = (z - o) * d2 + o

        if frame is None or not axissubscript:
            format = "${:s}$"
        else:
            format = "${:s}_{{{:s}}}$"

        ax.text(
            x[0],
            x[1],
            x[2],
            format.format(labels[0], frame),
            color=textcolor,
            horizontalalignment="center",
            verticalalignment="center",
        )
        ax.text(
            y[0],
            y[1],
            y[2],
            format.format(labels[1], frame),
            color=textcolor,
            horizontalalignment="center",
            verticalalignment="center",
        )
        ax.text(
            z[0],
            z[1],
            z[2],
            format.format(labels[2], frame),
            color=textcolor,
            horizontalalignment="center",
            verticalalignment="center",
        )

    if originsize > 0:
        ax.scatter(xs=[o[0]], ys=[o[1]], zs=[o[2]], color=origincolor, s=originsize)

    if block:
        # calling this at all, causes FuncAnimation to fail so when invoked from tranimate skip this bit
        import matplotlib.pyplot as plt

        # TODO move blocking into graphics
        plt.show(block=block)
    return ax


def tranimate(T:Union[SO3Array,SE3Array], **kwargs) -> None:
    """
    Animate a 3D coordinate frame

    :param T: SE(3) or SO(3) matrix
    :type T: ndarray(4,4) or ndarray(3,3) or an iterable returning same
    :param nframes: number of steps in the animation [default 100]
    :type nframes: int
    :param repeat: animate in endless loop [default False]
    :type repeat: bool
    :param interval: number of milliseconds between frames [default 50]
    :type interval: int
    :param wait: wait until animation is complete, default False
    :type wait: bool
    :param movie: name of file to write MP4 movie into
    :type movie: str
    :param **kwargs: arguments passed to ``trplot``

    - ``tranimate(T)`` where ``T`` is an SO(3) or SE(3) matrix, animates a 3D
      coordinate frame moving from the world frame to the frame ``T`` in
      ``nsteps``.

    - ``tranimate(I)`` where ``I`` is an iterable or generator, animates a 3D
      coordinate frame representing the pose of each element in the sequence of
      SO(3) or SE(3) matrices.

    Examples:

            >>> tranimate(transl(1,2,3)@trotx(1), frame='A', arrow=False, dims=[0, 5])
            >>> tranimate(transl(1,2,3)@trotx(1), frame='A', arrow=False, dims=[0, 5], movie='spin.mp4')

    .. note:: For Jupyter this works with the ``notebook`` and ``TkAgg``
        backends.

    .. note:: The animation occurs in the background after ``tranimate`` has
        returned. If ``block=True`` this blocks after the animation has completed.

    .. note:: When saving animation to a file the animation does not appear
        on screen.  A ``StopIteration`` exception may occur, this seems to
        be a matplotlib bug #19599

    :SymPy: not supported

    :seealso: `trplot`, `plotvol3`
    """

    kwargs["block"] = kwargs.get("block", False)

    anim = animate.Animate(**kwargs)
    try:
        del kwargs["dims"]
    except KeyError:
        pass

    anim.trplot(T, **kwargs)
    return anim.run(**kwargs)

    # plt.show(block=block)


if __name__ == "__main__":  # pragma: no cover

    # import sympy
    # from spatialmath.base.symbolic import *

    # p, q, r = symbol('phi theta psi')
    # print(p)

    # print(angvelxform([p, q, r], representation='eul'))

    import pathlib

    # exec(
    #     open(
    #         pathlib.Path(__file__).parent.parent.parent.absolute()
    #         / "tests"
    #         / "base"
    #         / "test_transforms3d.py"
    #     ).read()
    # )  # pylint: disable=exec-used

    # exec(
    #     open(
    #         pathlib.Path(__file__).parent.parent.parent.absolute()
    #         / "tests"
    #         / "base"
    #         / "test_transforms3d_plot.py"
    # #     ).read()
    # )  # pylint: disable=exec-used<|MERGE_RESOLUTION|>--- conflicted
+++ resolved
@@ -47,11 +47,7 @@
 
     .. runblock:: pycon
 
-<<<<<<< HEAD
-        >>> from spatialmath.import *
-=======
         >>> from spatialmath.base import rotx
->>>>>>> 43914106
         >>> rotx(0.3)
         >>> rotx(45, 'deg')
 
@@ -89,11 +85,7 @@
 
     .. runblock:: pycon
 
-<<<<<<< HEAD
-        >>> from spatialmath.import *
-=======
         >>> from spatialmath.base import roty
->>>>>>> 43914106
         >>> roty(0.3)
         >>> roty(45, 'deg')
 
@@ -130,11 +122,7 @@
 
     .. runblock:: pycon
 
-<<<<<<< HEAD
-        >>> from spatialmath.import *
-=======
         >>> from spatialmath.base import rotz
->>>>>>> 43914106
         >>> rotz(0.3)
         >>> rotz(45, 'deg')
 
@@ -173,11 +161,7 @@
 
     .. runblock:: pycon
 
-<<<<<<< HEAD
-        >>> from spatialmath.import *
-=======
         >>> from spatialmath.base import trotx
->>>>>>> 43914106
         >>> trotx(0.3)
         >>> trotx(45, 'deg', t=[1,2,3])
 
@@ -211,11 +195,7 @@
 
     .. runblock:: pycon
 
-<<<<<<< HEAD
-        >>> from spatialmath.import *
-=======
         >>> from spatialmath.base import troty
->>>>>>> 43914106
         >>> troty(0.3)
         >>> troty(45, 'deg', t=[1,2,3])
 
@@ -249,11 +229,7 @@
 
     .. runblock:: pycon
 
-<<<<<<< HEAD
-        >>> from spatialmath.import *
-=======
         >>> from spatialmath.base import trotz
->>>>>>> 43914106
         >>> trotz(0.3)
         >>> trotz(45, 'deg', t=[1,2,3])
 
@@ -304,11 +280,7 @@
 
     .. runblock:: pycon
 
-<<<<<<< HEAD
-        >>> from spatialmath.import *
-=======
         >>> from spatialmath.base import transl
->>>>>>> 43914106
         >>> import numpy as np
         >>> transl(3, 4, 5)
         >>> transl([3, 4, 5])
@@ -327,11 +299,7 @@
 
     .. runblock:: pycon
 
-<<<<<<< HEAD
-        >>> from spatialmath.import *
-=======
         >>> from spatialmath.base import transl
->>>>>>> 43914106
         >>> import numpy as np
         >>> T = np.array([[1, 0, 0, 3], [0, 1, 0, 4], [0, 0, 1, 5], [0, 0, 0, 1]])
         >>> transl(T)
@@ -339,11 +307,7 @@
     .. note:: This function is compatible with the MATLAB version of the
         Toolbox.  It is unusual/weird in doing two completely different things
         inside the one function.
-<<<<<<< HEAD
-    :seealso: :func:`~spatialmath.transforms2d.transl2`
-=======
     :seealso: :func:`~spatialmath.base.transforms2d.transl2`
->>>>>>> 43914106
     :SymPy: supported
     """
 
@@ -384,11 +348,7 @@
 
     .. runblock:: pycon
 
-<<<<<<< HEAD
-        >>> from spatialmath.import *
-=======
         >>> from spatialmath.base import ishom
->>>>>>> 43914106
         >>> import numpy as np
         >>> T = np.array([[1, 0, 0, 3], [0, 1, 0, 4], [0, 0, 1, 5], [0, 0, 0, 1]])
         >>> ishom(T)
@@ -398,11 +358,7 @@
         >>> R = np.array([[1, 1, 0], [0, 1, 0], [0, 0, 1]])
         >>> ishom(R)
 
-<<<<<<< HEAD
-    :seealso: :func:`~spatialmath.transformsNd.isR` :func:`~isrot` :func:`~spatialmath.transforms2d.ishom2`
-=======
     :seealso: :func:`~spatialmath.base.transformsNd.isR` :func:`~isrot` :func:`~spatialmath.base.transforms2d.ishom2`
->>>>>>> 43914106
     """
     return (
         isinstance(T, np.ndarray)
@@ -436,11 +392,7 @@
 
     .. runblock:: pycon
 
-<<<<<<< HEAD
-        >>> from spatialmath.import *
-=======
         >>> from spatialmath.base import isrot
->>>>>>> 43914106
         >>> import numpy as np
         >>> T = np.array([[1, 0, 0, 3], [0, 1, 0, 4], [0, 0, 1, 5], [0, 0, 0, 1]])
         >>> isrot(T)
@@ -450,11 +402,7 @@
         >>> isrot(R)  # a quick check says it is an SO(3)
         >>> isrot(R, check=True) # but if we check more carefully...
 
-<<<<<<< HEAD
-    :seealso: :func:`~spatialmath.transformsNd.isR` :func:`~spatialmath.transforms2d.isrot2`,  :func:`~ishom`
-=======
     :seealso: :func:`~spatialmath.base.transformsNd.isR` :func:`~spatialmath.base.transforms2d.isrot2`,  :func:`~ishom`
->>>>>>> 43914106
     """
     return (
         isinstance(R, np.ndarray)
@@ -510,11 +458,7 @@
 
     .. runblock:: pycon
 
-<<<<<<< HEAD
-        >>> from spatialmath.import *
-=======
         >>> from spatialmath.base import rpy2r
->>>>>>> 43914106
         >>> rpy2r(0.1, 0.2, 0.3)
         >>> rpy2r([0.1, 0.2, 0.3])
         >>> rpy2r([10, 20, 30], unit='deg')
@@ -585,11 +529,7 @@
 
     .. runblock:: pycon
 
-<<<<<<< HEAD
-        >>> from spatialmath.import *
-=======
         >>> from spatialmath.base import rpy2tr
->>>>>>> 43914106
         >>> rpy2tr(0.1, 0.2, 0.3)
         >>> rpy2tr([0.1, 0.2, 0.3])
         >>> rpy2tr([10, 20, 30], unit='deg')
@@ -637,11 +577,7 @@
 
     .. runblock:: pycon
 
-<<<<<<< HEAD
-        >>> from spatialmath.import *
-=======
         >>> from spatialmath.base import eul2r
->>>>>>> 43914106
         >>> eul2r(0.1, 0.2, 0.3)
         >>> eul2r([0.1, 0.2, 0.3])
         >>> eul2r([10, 20, 30], unit='deg')
@@ -695,11 +631,7 @@
 
     .. runblock:: pycon
 
-<<<<<<< HEAD
-        >>> from spatialmath.import *
-=======
         >>> from spatialmath.base import eul2tr
->>>>>>> 43914106
         >>> eul2tr(0.1, 0.2, 0.3)
         >>> eul2tr([0.1, 0.2, 0.3])
         >>> eul2tr([10, 20, 30], unit='deg')
@@ -738,11 +670,7 @@
 
     .. runblock:: pycon
 
-<<<<<<< HEAD
-        >>> from spatialmath.import *
-=======
         >>> from spatialmath.base import angvec2r
->>>>>>> 43914106
         >>> angvec2r(0.3, [1, 0, 0])  # rotx(0.3)
         >>> angvec2r(0, [1, 0, 0])    # rotx(0)
 
@@ -789,11 +717,7 @@
 
     .. runblock:: pycon
 
-<<<<<<< HEAD
-        >>> from spatialmath.import *
-=======
         >>> from spatialmath.base import angvec2tr
->>>>>>> 43914106
         >>> angvec2tr(0.3, [1, 0, 0])  # rtotx(0.3)
 
     .. note::
@@ -829,15 +753,9 @@
 
     .. runblock:: pycon
 
-<<<<<<< HEAD
-        >>> from spatialmath.import *
-        >>> eulervec2r([0.3, 0, 0])  # rotx(0.3)
-        >>> angvec2r([0, 0, 0])      # rotx(0)
-=======
         >>> from spatialmath.base import exp2r, rotx
         >>> exp2r([0.3, 0, 0])
         >>> rotx(0.3)
->>>>>>> 43914106
 
     .. note:: Exponential coordinates are also known as an Euler vector
 
@@ -877,15 +795,9 @@
 
     .. runblock:: pycon
 
-<<<<<<< HEAD
-        >>> from spatialmath.import *
-        >>> eulervec2r([0.3, 0, 0])  # rotx(0.3)
-        >>> angvec2r([0, 0, 0])      # rotx(0)
-=======
         >>> from spatialmath.base import exp2tr, trotx
         >>> exp2tr([0.3, 0, 0])
         >>> trotx(0.3)
->>>>>>> 43914106
 
     .. note:: Exponential coordinates are also known as an Euler vector
 
@@ -935,11 +847,7 @@
 
     .. runblock:: pycon
 
-<<<<<<< HEAD
-        >>> from spatialmath.import *
-=======
         >>> from spatialmath.base import oa2r
->>>>>>> 43914106
         >>> oa2r([0, 1, 0], [0, 0, -1])  # Y := Y, Z := -Z
 
     .. note::
@@ -990,11 +898,7 @@
 
     .. runblock:: pycon
 
-<<<<<<< HEAD
-        >>> from spatialmath.import *
-=======
         >>> from spatialmath.base import oa2tr
->>>>>>> 43914106
         >>> oa2tr([0, 1, 0], [0, 0, -1])  # Y := Y, Z := -Z
 
     .. note:
@@ -1036,11 +940,7 @@
 
     .. runblock:: pycon
 
-<<<<<<< HEAD
-        >>> from spatialmath.import *
-=======
         >>> from spatialmath.base import  troty, tr2angvec
->>>>>>> 43914106
         >>> T = troty(45, 'deg')
         >>> v, theta = tr2angvec(T)
         >>> print(v, theta)
@@ -1100,11 +1000,7 @@
 
     .. runblock:: pycon
 
-<<<<<<< HEAD
-        >>> from spatialmath.import *
-=======
         >>> from spatialmath.base import tr2eul, eul2tr
->>>>>>> 43914106
         >>> T = eul2tr(0.2, 0.3, 0.5)
         >>> print(T)
         >>> tr2eul(T)
@@ -1185,11 +1081,7 @@
 
     .. runblock:: pycon
 
-<<<<<<< HEAD
-        >>> from spatialmath.import *
-=======
         >>> from spatialmath.base import tr2rpy, rpy2tr
->>>>>>> 43914106
         >>> T = rpy2tr(0.2, 0.3, 0.5)
         >>> print(T)
         >>> tr2rpy(T)
@@ -1344,21 +1236,13 @@
 
     .. runblock:: pycon
 
-<<<<<<< HEAD
-        >>> from spatialmath.import *
-=======
         >>> from spatialmath.base import trlog, rotx, trotx
->>>>>>> 43914106
         >>> trlog(trotx(0.3))
         >>> trlog(trotx(0.3), twist=True)
         >>> trlog(rotx(0.3))
         >>> trlog(rotx(0.3), twist=True)
 
-<<<<<<< HEAD
-    :seealso: :func:`~trexp` :func:`~spatialmath.transformsNd.vex` :func:`~spatialmath.transformsNd.vexa`
-=======
     :seealso: :func:`~trexp` :func:`~spatialmath.base.transformsNd.vex` :func:`~spatialmath.base.transformsNd.vexa`
->>>>>>> 43914106
     """
 
     if ishom(T, check=check, tol=10):
@@ -1467,11 +1351,7 @@
 
     .. runblock:: pycon
 
-<<<<<<< HEAD
-        >>> from spatialmath.import *
-=======
         >>> from spatialmath.base import trexp, skew
->>>>>>> 43914106
         >>> trexp(skew([1, 2, 3]))
         >>> trexp(skew([1, 0, 0]), 2)  # revolute unit twist
         >>> trexp([1, 2, 3])
@@ -1492,21 +1372,13 @@
 
     .. runblock:: pycon
 
-<<<<<<< HEAD
-        >>> from spatialmath.import *
-=======
         >>> from spatialmath.base import trexp, skewa
->>>>>>> 43914106
         >>> trexp(skewa([1, 2, 3, 4, 5, 6]))
         >>> trexp(skewa([1, 0, 0, 0, 0, 0]), 2)  # prismatic unit twist
         >>> trexp([1, 2, 3, 4, 5, 6])
         >>> trexp([1, 0, 0, 0, 0, 0], 2)
 
-<<<<<<< HEAD
-    :seealso: :func:`~trlog :func:`~spatialmath.transforms2d.trexp2`
-=======
     :seealso: :func:`~trlog :func:`~spatialmath.base.transforms2d.trexp2`
->>>>>>> 43914106
     """
 
     if ismatrix(S, (4, 4)) or isvector(S, 6):
@@ -1593,11 +1465,7 @@
 
     .. runblock:: pycon
 
-<<<<<<< HEAD
-        >>> from spatialmath.import *
-=======
         >>> from spatialmath.base import trnorm, troty
->>>>>>> 43914106
         >>> from numpy import linalg
         >>> T = troty(45, 'deg', t=[3, 4, 5])
         >>> linalg.det(T[:3,:3]) - 1 # is a valid SO(3)
@@ -1654,11 +1522,7 @@
 
     .. runblock:: pycon
 
-<<<<<<< HEAD
-        >>> from spatialmath.import *
-=======
         >>> from spatialmath.base import transl, trinterp
->>>>>>> 43914106
         >>> T1 = transl(1, 2, 3)
         >>> T2 = transl(4, 5, 6)
         >>> trinterp(T1, T2, 0)
@@ -1670,11 +1534,7 @@
 
     .. note:: Rotation is interpolated using quaternion spherical linear interpolation (slerp).
 
-<<<<<<< HEAD
-    :seealso: :func:`spatialmath.quaternions.qlerp` :func:`~spatialmath.transforms3d.trinterp2`
-=======
     :seealso: :func:`spatialmath.base.quaternions.qlerp` :func:`~spatialmath.base.transforms3d.trinterp2`
->>>>>>> 43914106
     """
 
     if not 0 <= s <= 1:
@@ -1734,11 +1594,7 @@
 
     .. runblock:: pycon
 
-<<<<<<< HEAD
-        >>> from spatialmath.import *
-=======
         >>> from spatialmath.base import delta2tr
->>>>>>> 43914106
         >>> delta2tr([0.001, 0, 0, 0, 0.002, 0])
 
     :Reference: Robotics, Vision & Control: Second Edition, P. Corke, Springer 2016; p67.
@@ -1766,11 +1622,7 @@
 
     .. runblock:: pycon
 
-<<<<<<< HEAD
-        >>> from spatialmath.import *
-=======
         >>> from spatialmath.base import trinv, trotx
->>>>>>> 43914106
         >>> T = trotx(0.3, t=[4,5,6])
         >>> trinv(T)
         >>> T @ trinv(T)
@@ -1815,11 +1667,7 @@
 
     .. runblock:: pycon
 
-<<<<<<< HEAD
-        >>> from spatialmath.import *
-=======
         >>> from spatialmath.base import tr2delta, trotx
->>>>>>> 43914106
         >>> T1 = trotx(0.3, t=[4,5,6])
         >>> T2 = trotx(0.31, t=[4,5.02,6])
         >>> tr2delta(T1, T2)
@@ -1870,11 +1718,7 @@
 
     .. runblock:: pycon
 
-<<<<<<< HEAD
-        >>> from spatialmath.import *
-=======
         >>> from spatialmath.base import tr2jac, trotx
->>>>>>> 43914106
         >>> T = trotx(0.3, t=[4,5,6])
         >>> tr2jac(T)
 
@@ -1909,13 +1753,8 @@
 
     .. runblock:: pycon
 
-<<<<<<< HEAD
-        >>> from spatialmath.import *
-        >>> eul2jac(0.1, 0.2, 0.3)
-=======
         >>> from spatialmath.base import eul2jac
         >>> eul2jac([0.1, 0.2, 0.3])
->>>>>>> 43914106
 
     .. note::
         - Used in the creation of an analytical Jacobian.
@@ -1980,13 +1819,8 @@
 
     .. runblock:: pycon
 
-<<<<<<< HEAD
-        >>> from spatialmath.import *
-        >>> rpy2jac(0.1, 0.2, 0.3)
-=======
         >>> from spatialmath.base import rpy2jac
         >>> rpy2jac([0.1, 0.2, 0.3])
->>>>>>> 43914106
 
     .. note::
         - Used in the creation of an analytical Jacobian.
@@ -2049,13 +1883,8 @@
 
     .. runblock:: pycon
 
-<<<<<<< HEAD
-        >>> from spatialmath.import *
-        >>> expjac(0.3 * np.r_[1, 0, 0])
-=======
         >>> from spatialmath.base import exp2jac
         >>> exp2jac([0.3, 0, 0])
->>>>>>> 43914106
 
     .. note::
         - Used in the creation of an analytical Jacobian.
@@ -2653,25 +2482,6 @@
         )
 
     elif representation == "exp":
-<<<<<<< HEAD
-        # autogenerated by symbolic/angvelxform_dot.ipynb
-        sk = skew(𝚪)
-        skd = skew(𝚪d)
-        theta_dot = np.inner(𝚪, 𝚪d) / norm(𝚪)
-        theta = norm(𝚪)
-        Theta = 1 / theta ** 2 * (1 - theta / 2 * S(theta) / (1 - C(theta)))
-
-        # hand optimized version of code from notebook
-        # TODO:
-        #   results are close but different to numerical cross check
-        #   something wrong in the derivation
-        # Theta_dot = (
-        #     -theta * C(theta) - S(theta) + theta * S(theta) ** 2 / (1 - C(theta))
-        # ) * theta_dot / 2 / (1 - C(theta)) / theta**2 - (
-        #     2 - theta * S(theta) / (1 - C(theta))
-        # ) * theta_dot / theta**3
-        Theta_dot = (-1/2*theta*theta_dot*C(theta)/(1 - C(theta)) + (1/2)*theta*theta_dot*S(theta)**2/(1 - C(theta))**2 - 1/2*theta_dot*S(theta)/(1 - C(theta)))/theta**2 - 2*theta_dot*(-1/2*theta*S(theta)/(1 - C(theta)) + 1)/theta**3
-=======
         sk = smb.skew(𝚪)
         theta = smb.norm(𝚪)
         skd = smb.skew(𝚪d)
@@ -2684,7 +2494,6 @@
         ) * theta_dot / 2 / (1 - C(theta)) / theta**2 - (
             2 - theta * S(theta) / (1 - C(theta))
         ) * theta_dot / theta**3
->>>>>>> 43914106
 
         Ainv_dot = -0.5 * skd + (sk @ skd + skd @ sk) * Theta + sk @ sk * Theta_dot
 
@@ -2692,13 +2501,7 @@
         raise ValueError("bad representation specified")
 
     if full:
-<<<<<<< HEAD
-        result_66 = np.zeros(6,6)
-        result_66[3:,3:] = Ainv_dot
-        return result_66
-=======
         return sp.linalg.block_diag(np.zeros((3, 3)), Ainv_dot)
->>>>>>> 43914106
     else:
         return Ainv_dot
 
@@ -2722,11 +2525,7 @@
 
     .. runblock:: pycon
 
-<<<<<<< HEAD
-        >>> from spatialmath.import *
-=======
         >>> from spatialmath.base import tr2adjoint, trotx
->>>>>>> 43914106
         >>> T = trotx(0.3, t=[4,5,6])
         >>> tr2adjoint(T)
 
@@ -2815,11 +2614,7 @@
 
      .. runblock:: pycon
 
-<<<<<<< HEAD
-         >>> from spatialmath.import transl, rpy2tr, trprint
-=======
          >>> from spatialmath.base import transl, rpy2tr, trprint
->>>>>>> 43914106
          >>> T = transl(1,2,3) @ rpy2tr(10, 20, 30, 'deg')
          >>> trprint(T, file=None)
          >>> trprint(T, file=None, label='T', orient='angvec')
@@ -2834,11 +2629,7 @@
          - For tabular data set ``fmt`` to a fixed width format such as
            ``fmt='{:.3g}'``
 
-<<<<<<< HEAD
-     :seealso: :func:`~spatialmath.transforms2d.trprint2` :func:`~tr2eul` :func:`~tr2rpy` :func:`~tr2angvec`
-=======
      :seealso: :func:`~spatialmath.base.transforms2d.trprint2` :func:`~tr2eul` :func:`~tr2rpy` :func:`~tr2angvec`
->>>>>>> 43914106
      :SymPy: not supported
     """
 
