import numpy.testing as nt
import matplotlib.pyplot as plt
import unittest
import sys
import pytest

"""
we will assume that the primitives rotx,trotx, etc. all work
"""
from math import pi
from spatialmath import SE3, SO3, SE2, UnitQuaternion
import numpy as np
from spatialmath.base import *
from spatialmath.baseposematrix import BasePoseMatrix
from spatialmath.twist import BaseTwist


def array_compare(x, y):
    if isinstance(x, BasePoseMatrix):
        x = x.A
    if isinstance(y, BasePoseMatrix):
        y = y.A
    if isinstance(x, BaseTwist):
        x = x.S
    if isinstance(y, BaseTwist):
        y = y.S
    nt.assert_array_almost_equal(x, y)


class TestSO3(unittest.TestCase):
    @classmethod
    def tearDownClass(cls):
        plt.close("all")

    def test_constructor(self):
        # null constructor
        R = SO3()
        nt.assert_equal(len(R), 1)
        array_compare(R, np.eye(3))
        self.assertIsInstance(R, SO3)

        # empty constructor
        R = SO3.Empty()
        nt.assert_equal(len(R), 0)
        self.assertIsInstance(R, SO3)

        # construct from matrix
        R = SO3(rotx(0.2))
        nt.assert_equal(len(R), 1)
        array_compare(R, rotx(0.2))
        self.assertIsInstance(R, SO3)

        # construct from canonic rotation
        R = SO3.Rx(0.2)
        nt.assert_equal(len(R), 1)
        array_compare(R, rotx(0.2))
        self.assertIsInstance(R, SO3)

        R = SO3.Ry(0.2)
        nt.assert_equal(len(R), 1)
        array_compare(R, roty(0.2))
        self.assertIsInstance(R, SO3)

        R = SO3.Rz(0.2)
        nt.assert_equal(len(R), 1)
        array_compare(R, rotz(0.2))
        self.assertIsInstance(R, SO3)

        # OA
        R = SO3.OA([0, 1, 0], [0, 0, 1])
        nt.assert_equal(len(R), 1)
        array_compare(R, np.eye(3))
        self.assertIsInstance(R, SO3)

        np.random.seed(32)
        # random
        R = SO3.Rand()
        nt.assert_equal(len(R), 1)
        self.assertIsInstance(R, SO3)

        # random constrained
        R = SO3.Rand(theta_range=(0.1, 0.7))
        self.assertIsInstance(R, SO3)
        self.assertEqual(R.A.shape, (3, 3))
        self.assertLessEqual(R.angvec()[0], 0.7)
        self.assertGreaterEqual(R.angvec()[0], 0.1)

        # copy constructor
        R = SO3.Rx(pi / 2)
        R2 = SO3(R)
        R = SO3.Ry(pi / 2)
        array_compare(R2, rotx(pi / 2))

    def test_constructor_Eul(self):
        R = SO3.Eul([0.1, 0.2, 0.3])
        nt.assert_equal(len(R), 1)
        array_compare(R, eul2r([0.1, 0.2, 0.3]))
        self.assertIsInstance(R, SO3)

        R = SO3.Eul(0.1, 0.2, 0.3)
        nt.assert_equal(len(R), 1)
        array_compare(R, eul2r([0.1, 0.2, 0.3]))
        self.assertIsInstance(R, SO3)

        R = SO3.Eul(np.r_[0.1, 0.2, 0.3])
        nt.assert_equal(len(R), 1)
        array_compare(R, eul2r([0.1, 0.2, 0.3]))
        self.assertIsInstance(R, SO3)

        R = SO3.Eul([10, 20, 30], unit="deg")
        nt.assert_equal(len(R), 1)
        array_compare(R, eul2r([10, 20, 30], unit="deg"))
        self.assertIsInstance(R, SO3)

        R = SO3.Eul(10, 20, 30, unit="deg")
        nt.assert_equal(len(R), 1)
        array_compare(R, eul2r([10, 20, 30], unit="deg"))
        self.assertIsInstance(R, SO3)

        # matrix input

        angles = np.array(
            [[0.1, 0.2, 0.3], [0.2, 0.3, 0.4], [0.3, 0.4, 0.5], [0.4, 0.5, 0.6]]
        )
        R = SO3.Eul(angles)
        self.assertIsInstance(R, SO3)
        nt.assert_equal(len(R), 4)
        for i in range(4):
            array_compare(R[i], eul2r(angles[i, :]))

        angles *= 10
        R = SO3.Eul(angles, unit="deg")
        self.assertIsInstance(R, SO3)
        nt.assert_equal(len(R), 4)
        for i in range(4):
            array_compare(R[i], eul2r(angles[i, :], unit="deg"))

    def test_constructor_RPY(self):
        R = SO3.RPY(0.1, 0.2, 0.3, order="zyx")
        nt.assert_equal(len(R), 1)
        array_compare(R, rpy2r([0.1, 0.2, 0.3], order="zyx"))
        self.assertIsInstance(R, SO3)

        R = SO3.RPY(10, 20, 30, unit="deg", order="zyx")
        nt.assert_equal(len(R), 1)
        array_compare(R, rpy2r([10, 20, 30], order="zyx", unit="deg"))
        self.assertIsInstance(R, SO3)

        R = SO3.RPY([0.1, 0.2, 0.3], order="zyx")
        nt.assert_equal(len(R), 1)
        array_compare(R, rpy2r([0.1, 0.2, 0.3], order="zyx"))
        self.assertIsInstance(R, SO3)

        R = SO3.RPY(np.r_[0.1, 0.2, 0.3], order="zyx")
        nt.assert_equal(len(R), 1)
        array_compare(R, rpy2r([0.1, 0.2, 0.3], order="zyx"))
        self.assertIsInstance(R, SO3)

        # check default
        R = SO3.RPY([0.1, 0.2, 0.3])
        nt.assert_equal(len(R), 1)
        array_compare(R, rpy2r([0.1, 0.2, 0.3], order="zyx"))
        self.assertIsInstance(R, SO3)

        # XYZ order

        R = SO3.RPY(0.1, 0.2, 0.3, order="xyz")
        nt.assert_equal(len(R), 1)
        array_compare(R, rpy2r([0.1, 0.2, 0.3], order="xyz"))
        self.assertIsInstance(R, SO3)

        R = SO3.RPY(10, 20, 30, unit="deg", order="xyz")
        nt.assert_equal(len(R), 1)
        array_compare(R, rpy2r([10, 20, 30], order="xyz", unit="deg"))
        self.assertIsInstance(R, SO3)

        R = SO3.RPY([0.1, 0.2, 0.3], order="xyz")
        nt.assert_equal(len(R), 1)
        array_compare(R, rpy2r([0.1, 0.2, 0.3], order="xyz"))
        self.assertIsInstance(R, SO3)

        R = SO3.RPY(np.r_[0.1, 0.2, 0.3], order="xyz")
        nt.assert_equal(len(R), 1)
        array_compare(R, rpy2r([0.1, 0.2, 0.3], order="xyz"))
        self.assertIsInstance(R, SO3)

        # matrix input

        angles = np.array(
            [[0.1, 0.2, 0.3], [0.2, 0.3, 0.4], [0.3, 0.4, 0.5], [0.4, 0.5, 0.6]]
        )
        R = SO3.RPY(angles, order="zyx")
        self.assertIsInstance(R, SO3)
        nt.assert_equal(len(R), 4)
        for i in range(4):
            array_compare(R[i], rpy2r(angles[i, :], order="zyx"))

        angles *= 10
        R = SO3.RPY(angles, unit="deg", order="zyx")
        self.assertIsInstance(R, SO3)
        nt.assert_equal(len(R), 4)
        for i in range(4):
            array_compare(R[i], rpy2r(angles[i, :], unit="deg", order="zyx"))

    def test_constructor_AngVec(self):
        # angvec
        R = SO3.AngVec(0.2, [1, 0, 0])
        nt.assert_equal(len(R), 1)
        array_compare(R, rotx(0.2))
        self.assertIsInstance(R, SO3)

        R = SO3.AngVec(0.3, [0, 1, 0])
        nt.assert_equal(len(R), 1)
        array_compare(R, roty(0.3))
        self.assertIsInstance(R, SO3)

    def test_constructor_TwoVec(self):
        # Randomly selected vectors
        v1 = [1, 73, -42]
        v2 = [0, 0.02, 57]
        v3 = [-2, 3, 9]

        # x and y given
        R = SO3.TwoVectors(x=v1, y=v2)
        self.assertIsInstance(R, SO3)
        nt.assert_almost_equal(R.det(), 1, 5)
        # x axis should equal normalized x vector
        nt.assert_almost_equal(R.R[:, 0], v1 / np.linalg.norm(v1), 5)

        # y and z given
        R = SO3.TwoVectors(y=v2, z=v3)
        self.assertIsInstance(R, SO3)
        nt.assert_almost_equal(R.det(), 1, 5)
        # y axis should equal normalized y vector
        nt.assert_almost_equal(R.R[:, 1], v2 / np.linalg.norm(v2), 5)

        # x and z given
        R = SO3.TwoVectors(x=v3, z=v1)
        self.assertIsInstance(R, SO3)
        nt.assert_almost_equal(R.det(), 1, 5)
        # x axis should equal normalized x vector
        nt.assert_almost_equal(R.R[:, 0], v3 / np.linalg.norm(v3), 5)

    def test_conversion(self):
        R = SO3.AngleAxis(0.7, [1,2,3])
        q = UnitQuaternion([11,7,3,-6])

        R_from_q = SO3(q.R)
        q_from_R = UnitQuaternion(R)

        nt.assert_array_almost_equal(R.UnitQuaternion(), q_from_R)
        nt.assert_array_almost_equal(R.UnitQuaternion().SO3(), R)

        nt.assert_array_almost_equal(q.SO3(), R_from_q)
        nt.assert_array_almost_equal(q.SO3().UnitQuaternion(), q)

    def test_shape(self):
        a = SO3()
        self.assertEqual(a._A.shape, a.shape)

    def test_about(self):
        R = SO3()
        R.about

    def test_str(self):
        R = SO3()

        s = str(R)
        self.assertIsInstance(s, str)
        self.assertEqual(s.count("\n"), 3)

        s = repr(R)
        self.assertIsInstance(s, str)
        self.assertEqual(s.count("\n"), 2)

    def test_printline(self):
        R = SO3.Rx(0.3)

        R.printline()
        # s = R.printline(file=None)
        # self.assertIsInstance(s, str)

        R = SO3.Rx([0.3, 0.4, 0.5])
        s = R.printline(file=None)
        # self.assertIsInstance(s, str)
        # self.assertEqual(s.count('\n'), 2)

    @pytest.mark.skipif(
        sys.platform.startswith("darwin") and sys.version_info < (3, 11),
        reason="tkinter bug with mac",
    )
    def test_plot(self):
        plt.close("all")

        R = SO3.Rx(0.3)
        R.plot(block=False)

        R2 = SO3.Rx(0.6)
        # R.animate()
        # R.animate(start=R.inv())

    def test_listpowers(self):
        R = SO3()
        R1 = SO3.Rx(0.2)
        R2 = SO3.Ry(0.3)

        R.append(R1)
        R.append(R2)
        nt.assert_equal(len(R), 3)
        self.assertIsInstance(R, SO3)

        array_compare(R[0], np.eye(3))
        array_compare(R[1], R1)
        array_compare(R[2], R2)

        R = SO3([rotx(0.1), rotx(0.2), rotx(0.3)])
        nt.assert_equal(len(R), 3)
        self.assertIsInstance(R, SO3)
        array_compare(R[0], rotx(0.1))
        array_compare(R[1], rotx(0.2))
        array_compare(R[2], rotx(0.3))

        R = SO3([SO3.Rx(0.1), SO3.Rx(0.2), SO3.Rx(0.3)])
        nt.assert_equal(len(R), 3)
        self.assertIsInstance(R, SO3)
        array_compare(R[0], rotx(0.1))
        array_compare(R[1], rotx(0.2))
        array_compare(R[2], rotx(0.3))

    def test_tests(self):
        R = SO3()

        self.assertEqual(R.isrot(), True)
        self.assertEqual(R.isrot2(), False)
        self.assertEqual(R.ishom(), False)
        self.assertEqual(R.ishom2(), False)

    def test_properties(self):
        R = SO3()

        self.assertEqual(R.isSO, True)
        self.assertEqual(R.isSE, False)

        array_compare(R.n, np.r_[1, 0, 0])
        array_compare(R.n, np.r_[1, 0, 0])
        array_compare(R.n, np.r_[1, 0, 0])

        nt.assert_equal(R.N, 3)
        nt.assert_equal(R.shape, (3, 3))

        R = SO3.Rx(0.3)
        array_compare(R.inv() * R, np.eye(3, 3))

    def test_arith(self):
        R = SO3()

        # sum
        a = R + R
        self.assertNotIsInstance(a, SO3)
        array_compare(a, np.array([[2, 0, 0], [0, 2, 0], [0, 0, 2]]))

        a = R + 1
        self.assertNotIsInstance(a, SO3)
        array_compare(a, np.array([[2, 1, 1], [1, 2, 1], [1, 1, 2]]))

        # a = 1 + R
        # self.assertNotIsInstance(a, SO3)
        # array_compare(a, np.array([ [2,1,1], [1,2,1], [1,1,2]]))

        a = R + np.eye(3)
        self.assertNotIsInstance(a, SO3)
        array_compare(a, np.array([[2, 0, 0], [0, 2, 0], [0, 0, 2]]))

        # a =  np.eye(3) + R
        # self.assertNotIsInstance(a, SO3)
        # array_compare(a, np.array([ [2,0,0], [0,2,0], [0,0,2]]))
        #  this invokes the __add__ method for numpy

        # difference
        R = SO3()

        a = R - R
        self.assertNotIsInstance(a, SO3)
        array_compare(a, np.zeros((3, 3)))

        a = R - 1
        self.assertNotIsInstance(a, SO3)
        array_compare(a, np.array([[0, -1, -1], [-1, 0, -1], [-1, -1, 0]]))

        # a = 1 - R
        # self.assertNotIsInstance(a, SO3)
        # array_compare(a, -np.array([ [0,-1,-1], [-1,0,-1], [-1,-1,0]]))

        a = R - np.eye(3)
        self.assertNotIsInstance(a, SO3)
        array_compare(a, np.zeros((3, 3)))

        # a =  np.eye(3) - R
        # self.assertNotIsInstance(a, SO3)
        # array_compare(a, np.zeros((3,3)))

        # multiply
        R = SO3()

        a = R * R
        self.assertIsInstance(a, SO3)
        array_compare(a, R)

        a = R * 2
        self.assertNotIsInstance(a, SO3)
        array_compare(a, 2 * np.eye(3))

        a = 2 * R
        self.assertNotIsInstance(a, SO3)
        array_compare(a, 2 * np.eye(3))

        R = SO3()
        R *= SO3.Rx(pi / 2)
        self.assertIsInstance(R, SO3)
        array_compare(R, rotx(pi / 2))

        R = SO3()
        R *= 2
        self.assertNotIsInstance(R, SO3)
        array_compare(R, 2 * np.eye(3))

        array_compare(SO3.Rx(pi / 2) * SO3.Ry(pi / 2) * SO3.Rx(-pi / 2), SO3.Rz(pi / 2))

        array_compare(SO3.Ry(pi / 2) * [1, 0, 0], np.c_[0, 0, -1].T)

        # SO3 x vector
        vx = np.r_[1, 0, 0]
        vy = np.r_[0, 1, 0]
        vz = np.r_[0, 0, 1]

        def cv(v):
            return np.c_[v]

        nt.assert_equal(isinstance(SO3.Rx(pi / 2) * vx, np.ndarray), True)
        print(vx)
        print(SO3.Rx(pi / 2) * vx)
        print(cv(vx))
        array_compare(SO3.Rx(pi / 2) * vx, cv(vx))
        array_compare(SO3.Rx(pi / 2) * vy, cv(vz))
        array_compare(SO3.Rx(pi / 2) * vz, cv(-vy))

        array_compare(SO3.Ry(pi / 2) * vx, cv(-vz))
        array_compare(SO3.Ry(pi / 2) * vy, cv(vy))
        array_compare(SO3.Ry(pi / 2) * vz, cv(vx))

        array_compare(SO3.Rz(pi / 2) * vx, cv(vy))
        array_compare(SO3.Rz(pi / 2) * vy, cv(-vx))
        array_compare(SO3.Rz(pi / 2) * vz, cv(vz))

        # divide
        R = SO3.Ry(0.3)
        a = R / R
        self.assertIsInstance(a, SO3)
        array_compare(a, np.eye(3))

        a = R / 2
        self.assertNotIsInstance(a, SO3)
        array_compare(a, roty(0.3) / 2)

        # power

        R = SO3.Rx(pi / 2)
        R = R**2
        array_compare(R, SO3.Rx(pi))

        R = SO3.Rx(pi / 2)
        R **= 2
        array_compare(R, SO3.Rx(pi))

        R = SO3.Rx(pi / 4)
        R = R ** (-2)
        array_compare(R, SO3.Rx(-pi / 2))

        R = SO3.Rx(pi / 4)
        R **= -2
        array_compare(R, SO3.Rx(-pi / 2))

    def test_arith_vect(self):
        rx = SO3.Rx(pi / 2)
        ry = SO3.Ry(pi / 2)
        rz = SO3.Rz(pi / 2)
        u = SO3()

        # multiply
        R = SO3([rx, ry, rz])
        a = R * rx
        self.assertIsInstance(a, SO3)
        nt.assert_equal(len(a), 3)
        array_compare(a[0], rx * rx)
        array_compare(a[1], ry * rx)
        array_compare(a[2], rz * rx)

        a = rx * R
        self.assertIsInstance(a, SO3)
        nt.assert_equal(len(a), 3)
        array_compare(a[0], rx * rx)
        array_compare(a[1], rx * ry)
        array_compare(a[2], rx * rz)

        a = R * R
        self.assertIsInstance(a, SO3)
        nt.assert_equal(len(a), 3)
        array_compare(a[0], rx * rx)
        array_compare(a[1], ry * ry)
        array_compare(a[2], rz * rz)

        a = R * 2
        self.assertNotIsInstance(a, SO3)
        nt.assert_equal(len(a), 3)
        array_compare(a[0], rx * 2)
        array_compare(a[1], ry * 2)
        array_compare(a[2], rz * 2)

        a = 2 * R
        self.assertNotIsInstance(a, SO3)
        nt.assert_equal(len(a), 3)
        array_compare(a[0], rx * 2)
        array_compare(a[1], ry * 2)
        array_compare(a[2], rz * 2)

        a = R
        a *= rx
        self.assertIsInstance(a, SO3)
        nt.assert_equal(len(a), 3)
        array_compare(a[0], rx * rx)
        array_compare(a[1], ry * rx)
        array_compare(a[2], rz * rx)

        a = rx
        a *= R
        self.assertIsInstance(a, SO3)
        nt.assert_equal(len(a), 3)
        array_compare(a[0], rx * rx)
        array_compare(a[1], rx * ry)
        array_compare(a[2], rx * rz)

        a = R
        a *= R
        self.assertIsInstance(a, SO3)
        nt.assert_equal(len(a), 3)
        array_compare(a[0], rx * rx)
        array_compare(a[1], ry * ry)
        array_compare(a[2], rz * rz)

        a = R
        a *= 2
        self.assertNotIsInstance(a, SO3)
        nt.assert_equal(len(a), 3)
        array_compare(a[0], rx * 2)
        array_compare(a[1], ry * 2)
        array_compare(a[2], rz * 2)

        # SO3 x vector
        vx = np.r_[1, 0, 0]
        vy = np.r_[0, 1, 0]
        vz = np.r_[0, 0, 1]

        a = R * vx
        array_compare(a[:, 0], (rx * vx).flatten())
        array_compare(a[:, 1], (ry * vx).flatten())
        array_compare(a[:, 2], (rz * vx).flatten())

        a = rx * np.vstack((vx, vy, vz)).T
        array_compare(a[:, 0], (rx * vx).flatten())
        array_compare(a[:, 1], (rx * vy).flatten())
        array_compare(a[:, 2], (rx * vz).flatten())

        # divide
        R = SO3([rx, ry, rz])
        a = R / rx
        self.assertIsInstance(a, SO3)
        nt.assert_equal(len(a), 3)
        array_compare(a[0], rx / rx)
        array_compare(a[1], ry / rx)
        array_compare(a[2], rz / rx)

        a = rx / R
        self.assertIsInstance(a, SO3)
        nt.assert_equal(len(a), 3)
        array_compare(a[0], rx / rx)
        array_compare(a[1], rx / ry)
        array_compare(a[2], rx / rz)

        a = R / R
        self.assertIsInstance(a, SO3)
        nt.assert_equal(len(a), 3)
        array_compare(a[0], np.eye(3))
        array_compare(a[1], np.eye(3))
        array_compare(a[2], np.eye(3))

        a = R / 2
        self.assertNotIsInstance(a, SO3)
        nt.assert_equal(len(a), 3)
        array_compare(a[0], rx / 2)
        array_compare(a[1], ry / 2)
        array_compare(a[2], rz / 2)

        a = R
        a /= rx
        self.assertIsInstance(a, SO3)
        nt.assert_equal(len(a), 3)
        array_compare(a[0], rx / rx)
        array_compare(a[1], ry / rx)
        array_compare(a[2], rz / rx)

        a = rx
        a /= R
        self.assertIsInstance(a, SO3)
        nt.assert_equal(len(a), 3)
        array_compare(a[0], rx / rx)
        array_compare(a[1], rx / ry)
        array_compare(a[2], rx / rz)

        a = R
        a /= R
        self.assertIsInstance(a, SO3)
        nt.assert_equal(len(a), 3)
        array_compare(a[0], np.eye(3))
        array_compare(a[1], np.eye(3))
        array_compare(a[2], np.eye(3))

        a = R
        a /= 2
        self.assertNotIsInstance(a, SO3)
        nt.assert_equal(len(a), 3)
        array_compare(a[0], rx / 2)
        array_compare(a[1], ry / 2)
        array_compare(a[2], rz / 2)

        # add
        R = SO3([rx, ry, rz])
        a = R + rx
        self.assertNotIsInstance(a, SO3)
        nt.assert_equal(len(a), 3)
        array_compare(a[0], rx + rx)
        array_compare(a[1], ry + rx)
        array_compare(a[2], rz + rx)

        a = rx + R
        self.assertNotIsInstance(a, SO3)
        nt.assert_equal(len(a), 3)
        array_compare(a[0], rx + rx)
        array_compare(a[1], rx + ry)
        array_compare(a[2], rx + rz)

        a = R + R
        self.assertNotIsInstance(a, SO3)
        nt.assert_equal(len(a), 3)
        array_compare(a[0], rx + rx)
        array_compare(a[1], ry + ry)
        array_compare(a[2], rz + rz)

        a = R + 1
        self.assertNotIsInstance(a, SO3)
        nt.assert_equal(len(a), 3)
        array_compare(a[0], rx + 1)
        array_compare(a[1], ry + 1)
        array_compare(a[2], rz + 1)

        # subtract
        R = SO3([rx, ry, rz])
        a = R - rx
        self.assertNotIsInstance(a, SO3)
        nt.assert_equal(len(a), 3)
        array_compare(a[0], rx - rx)
        array_compare(a[1], ry - rx)
        array_compare(a[2], rz - rx)

        a = rx - R
        self.assertNotIsInstance(a, SO3)
        nt.assert_equal(len(a), 3)
        array_compare(a[0], rx - rx)
        array_compare(a[1], rx - ry)
        array_compare(a[2], rx - rz)

        a = R - R
        self.assertNotIsInstance(a, SO3)
        nt.assert_equal(len(a), 3)
        array_compare(a[0], rx - rx)
        array_compare(a[1], ry - ry)
        array_compare(a[2], rz - rz)

    def test_functions(self):
        # inv
        # .T

        # conversion to SE2
        poseSE3 = SE3.Tx(3.3) * SE3.Rz(1.5)
        poseSE2 = poseSE3.yaw_SE2()
        nt.assert_almost_equal(poseSE3.R[0:2, 0:2], poseSE2.R[0:2, 0:2])
        nt.assert_equal(poseSE3.x, poseSE2.x)
        nt.assert_equal(poseSE3.y, poseSE2.y)

        posesSE3 = SE3([poseSE3, poseSE3])
        posesSE2 = posesSE3.yaw_SE2()
        nt.assert_equal(len(posesSE2), 2)

    def test_functions_vect(self):
        # inv
        # .T
        pass

    def test_functions_lie(self):
        R = SO3.EulerVec([0.42, 0.73, -1.17])

        # Check log and exponential map
        nt.assert_equal(R, SO3.Exp(R.log()))
        np.testing.assert_equal((R.inv() * R).log(), np.zeros([3, 3]))

        # Check euler vector map
        nt.assert_equal(R, SO3.EulerVec(R.eulervec()))
        np.testing.assert_equal((R.inv() * R).eulervec(), np.zeros(3))

<<<<<<< HEAD
    def test_rotatedvector(self):
        v1 = [1, 2, 3]
        R = SO3.Eul(0.3, 0.4, 0.5)
        v2 = R * v1
        Re = SO3.RotatedVector(v1, v2)
        np.testing.assert_almost_equal(v2, Re * v1)

        Re = SO3.RotatedVector(v1, v1)
        np.testing.assert_almost_equal(Re, np.eye(3))
=======
        R = SO3()  # identity matrix case

        # Check log and exponential map
        nt.assert_equal(R, SO3.Exp(R.log()))
        np.testing.assert_equal((R.inv() * R).log(), np.zeros([3, 3]))

        # Check euler vector map
        nt.assert_equal(R, SO3.EulerVec(R.eulervec()))
        np.testing.assert_equal((R.inv() * R).eulervec(), np.zeros(3))

    def test_mean(self):
        rpy = np.ones((100, 1)) @ np.c_[0.1, 0.2, 0.3]
        R = SO3.RPY(rpy)
        self.assertEqual(len(R), 100)
        m = R.mean()
        self.assertIsInstance(m, SO3)
        array_compare(m, R[0])

        # range of angles, mean should be the middle one, index=25
        R = SO3.Rz(np.linspace(start=0.3, stop=0.7, num=51))
        m = R.mean()
        self.assertIsInstance(m, SO3)
        array_compare(m, R[25])

        # now add noise
        rng = np.random.default_rng(0)  # reproducible random numbers
        rpy += rng.normal(scale=0.00001, size=(100, 3))
        R = SO3.RPY(rpy)
        m = R.mean()
        array_compare(m, SO3.RPY(0.1, 0.2, 0.3))
>>>>>>> 8c6d4226


# ============================== SE3 =====================================#


class TestSE3(unittest.TestCase):
    @classmethod
    def tearDownClass(cls):
        plt.close("all")

    def test_constructor(self):
        # null constructor
        R = SE3()
        nt.assert_equal(len(R), 1)
        array_compare(R, np.eye(4))
        self.assertIsInstance(R, SE3)

        # construct from matrix
        R = SE3(trotx(0.2))
        nt.assert_equal(len(R), 1)
        array_compare(R, trotx(0.2))
        self.assertIsInstance(R, SE3)

        # construct from canonic rotation
        R = SE3.Rx(0.2)
        nt.assert_equal(len(R), 1)
        array_compare(R, trotx(0.2))
        self.assertIsInstance(R, SE3)

        R = SE3.Ry(0.2)
        nt.assert_equal(len(R), 1)
        array_compare(R, troty(0.2))
        self.assertIsInstance(R, SE3)

        R = SE3.Rz(0.2)
        nt.assert_equal(len(R), 1)
        array_compare(R, trotz(0.2))
        self.assertIsInstance(R, SE3)

        # construct from canonic translation
        R = SE3.Tx(0.2)
        nt.assert_equal(len(R), 1)
        array_compare(R, transl(0.2, 0, 0))
        self.assertIsInstance(R, SE3)

        R = SE3.Ty(0.2)
        nt.assert_equal(len(R), 1)
        array_compare(R, transl(0, 0.2, 0))
        self.assertIsInstance(R, SE3)

        R = SE3.Tz(0.2)
        nt.assert_equal(len(R), 1)
        array_compare(R, transl(0, 0, 0.2))
        self.assertIsInstance(R, SE3)

        # triple angle
        R = SE3.Eul([0.1, 0.2, 0.3])
        nt.assert_equal(len(R), 1)
        array_compare(R, eul2tr([0.1, 0.2, 0.3]))
        self.assertIsInstance(R, SE3)

        R = SE3.Eul(np.r_[0.1, 0.2, 0.3])
        nt.assert_equal(len(R), 1)
        array_compare(R, eul2tr([0.1, 0.2, 0.3]))
        self.assertIsInstance(R, SE3)

        R = SE3.Eul([10, 20, 30], unit="deg")
        nt.assert_equal(len(R), 1)
        array_compare(R, eul2tr([10, 20, 30], unit="deg"))
        self.assertIsInstance(R, SE3)

        R = SE3.RPY([0.1, 0.2, 0.3])
        nt.assert_equal(len(R), 1)
        array_compare(R, rpy2tr([0.1, 0.2, 0.3]))
        self.assertIsInstance(R, SE3)

        R = SE3.RPY(np.r_[0.1, 0.2, 0.3])
        nt.assert_equal(len(R), 1)
        array_compare(R, rpy2tr([0.1, 0.2, 0.3]))
        self.assertIsInstance(R, SE3)

        R = SE3.RPY([10, 20, 30], unit="deg")
        nt.assert_equal(len(R), 1)
        array_compare(R, rpy2tr([10, 20, 30], unit="deg"))
        self.assertIsInstance(R, SE3)

        R = SE3.RPY([0.1, 0.2, 0.3], order="xyz")
        nt.assert_equal(len(R), 1)
        array_compare(R, rpy2tr([0.1, 0.2, 0.3], order="xyz"))
        self.assertIsInstance(R, SE3)

        # angvec
        R = SE3.AngVec(0.2, [1, 0, 0])
        nt.assert_equal(len(R), 1)
        array_compare(R, trotx(0.2))
        self.assertIsInstance(R, SE3)

        R = SE3.AngVec(0.3, [0, 1, 0])
        nt.assert_equal(len(R), 1)
        array_compare(R, troty(0.3))
        self.assertIsInstance(R, SE3)

        # OA
        R = SE3.OA([0, 1, 0], [0, 0, 1])
        nt.assert_equal(len(R), 1)
        array_compare(R, np.eye(4))
        self.assertIsInstance(R, SE3)

        np.random.seed(65)
        # random
        R = SE3.Rand()
        nt.assert_equal(len(R), 1)
        self.assertIsInstance(R, SE3)

        # random 
        T = SE3.Rand()
        R = T.R
        t = T.t
        T = SE3.Rt(R, t)
        self.assertIsInstance(T, SE3)
        self.assertEqual(T.A.shape, (4, 4))

        nt.assert_equal(T.R, R)
        nt.assert_equal(T.t, t)

        nt.assert_equal(T.x, t[0])
        nt.assert_equal(T.y, t[1])
        nt.assert_equal(T.z, t[2])

        TT = SE3([T, T, T])
        desired_shape = (3,)
        nt.assert_equal(TT.x.shape, desired_shape)
        nt.assert_equal(TT.y.shape, desired_shape)
        nt.assert_equal(TT.z.shape, desired_shape)

        ones = np.ones(desired_shape)
        nt.assert_equal(TT.x, ones * t[0])
        nt.assert_equal(TT.y, ones * t[1])
        nt.assert_equal(TT.z, ones * t[2])

        # random constrained
        T = SE3.Rand(theta_range=(0.1, 0.7))
        self.assertIsInstance(T, SE3)
        self.assertEqual(T.A.shape, (4, 4))
        self.assertLessEqual(T.angvec()[0], 0.7)
        self.assertGreaterEqual(T.angvec()[0], 0.1)

        # copy constructor
        R = SE3.Rx(pi / 2)
        R2 = SE3(R)
        R = SE3.Ry(pi / 2)
        array_compare(R2, trotx(pi / 2))

        # SO3
        T = SE3(SO3())
        nt.assert_equal(len(T), 1)
        self.assertIsInstance(T, SE3)
        nt.assert_equal(T.A, np.eye(4))

        # SE2
        T = SE3(SE2(1, 2, 0.4))
        nt.assert_equal(len(T), 1)
        self.assertIsInstance(T, SE3)
        self.assertEqual(T.A.shape, (4, 4))
        nt.assert_equal(T.t, [1, 2, 0])

        # Bad number of arguments
        with self.assertRaises(ValueError):
            T = SE3(1.0, 0.0)
        with self.assertRaises(TypeError):
            T = SE3(1.0, 0.0, 0.0, 0.0)

    def test_shape(self):
        a = SE3()
        self.assertEqual(a._A.shape, a.shape)

    def test_listpowers(self):
        R = SE3()
        R1 = SE3.Rx(0.2)
        R2 = SE3.Ry(0.3)

        R.append(R1)
        R.append(R2)
        nt.assert_equal(len(R), 3)
        self.assertIsInstance(R, SE3)

        array_compare(R[0], np.eye(4))
        array_compare(R[1], R1)
        array_compare(R[2], R2)

        R = SE3([trotx(0.1), trotx(0.2), trotx(0.3)])
        nt.assert_equal(len(R), 3)
        self.assertIsInstance(R, SE3)
        array_compare(R[0], trotx(0.1))
        array_compare(R[1], trotx(0.2))
        array_compare(R[2], trotx(0.3))

        R = SE3([SE3.Rx(0.1), SE3.Rx(0.2), SE3.Rx(0.3)])
        nt.assert_equal(len(R), 3)
        self.assertIsInstance(R, SE3)
        array_compare(R[0], trotx(0.1))
        array_compare(R[1], trotx(0.2))
        array_compare(R[2], trotx(0.3))

    def test_tests(self):
        R = SE3()

        self.assertEqual(R.isrot(), False)
        self.assertEqual(R.isrot2(), False)
        self.assertEqual(R.ishom(), True)
        self.assertEqual(R.ishom2(), False)

    def test_properties(self):
        R = SE3()

        self.assertEqual(R.isSO, False)
        self.assertEqual(R.isSE, True)

        array_compare(R.n, np.r_[1, 0, 0])
        array_compare(R.n, np.r_[1, 0, 0])
        array_compare(R.n, np.r_[1, 0, 0])

        nt.assert_equal(R.N, 3)
        nt.assert_equal(R.shape, (4, 4))

        # Testing the CopyFrom function
        mutable_array = np.eye(4)
        pass_by_ref = SE3(mutable_array)
        pass_by_val = SE3.CopyFrom(mutable_array)
        mutable_array[0, 3] = 5.0
        nt.assert_allclose(pass_by_val.data[0], np.eye(4))
        nt.assert_allclose(pass_by_ref.data[0], mutable_array)
        nt.assert_raises(
            AssertionError, nt.assert_allclose, pass_by_val.data[0], pass_by_ref.data[0]
        )

    def test_arith(self):
        T = SE3(1, 2, 3)

        # sum
        a = T + T
        self.assertNotIsInstance(a, SE3)
        array_compare(
            a, np.array([[2, 0, 0, 2], [0, 2, 0, 4], [0, 0, 2, 6], [0, 0, 0, 2]])
        )

        a = T + 1
        self.assertNotIsInstance(a, SE3)
        array_compare(
            a, np.array([[2, 1, 1, 2], [1, 2, 1, 3], [1, 1, 2, 4], [1, 1, 1, 2]])
        )

        # a = 1 + T
        # self.assertNotIsInstance(a, SE3)
        # array_compare(a, np.array([ [2,1,1], [1,2,1], [1,1,2]]))

        a = T + np.eye(4)
        self.assertNotIsInstance(a, SE3)
        array_compare(
            a, np.array([[2, 0, 0, 1], [0, 2, 0, 2], [0, 0, 2, 3], [0, 0, 0, 2]])
        )

        # a =  np.eye(3) + T
        # self.assertNotIsInstance(a, SE3)
        # array_compare(a, np.array([ [2,0,0], [0,2,0], [0,0,2]]))
        #  this invokes the __add__ method for numpy

        # difference
        T = SE3(1, 2, 3)

        a = T - T
        self.assertNotIsInstance(a, SE3)
        array_compare(a, np.zeros((4, 4)))

        a = T - 1
        self.assertNotIsInstance(a, SE3)
        array_compare(
            a,
            np.array([[0, -1, -1, 0], [-1, 0, -1, 1], [-1, -1, 0, 2], [-1, -1, -1, 0]]),
        )

        # a = 1 - T
        # self.assertNotIsInstance(a, SE3)
        # array_compare(a, -np.array([ [0,-1,-1], [-1,0,-1], [-1,-1,0]]))

        a = T - np.eye(4)
        self.assertNotIsInstance(a, SE3)
        array_compare(
            a, np.array([[0, 0, 0, 1], [0, 0, 0, 2], [0, 0, 0, 3], [0, 0, 0, 0]])
        )

        # a =  np.eye(3) - T
        # self.assertNotIsInstance(a, SE3)
        # array_compare(a, np.zeros((3,3)))

        a = T
        a -= T
        self.assertNotIsInstance(a, SE3)
        array_compare(a, np.zeros((4, 4)))

        # multiply
        T = SE3(1, 2, 3)

        a = T * T
        self.assertIsInstance(a, SE3)
        array_compare(a, transl(2, 4, 6))

        a = T * 2
        self.assertNotIsInstance(a, SE3)
        array_compare(a, 2 * transl(1, 2, 3))

        a = 2 * T
        self.assertNotIsInstance(a, SE3)
        array_compare(a, 2 * transl(1, 2, 3))

        T = SE3(1, 2, 3)
        T *= SE3.Ry(pi / 2)
        self.assertIsInstance(T, SE3)
        array_compare(
            T, np.array([[0, 0, 1, 1], [0, 1, 0, 2], [-1, 0, 0, 3], [0, 0, 0, 1]])
        )

        T = SE3()
        T *= 2
        self.assertNotIsInstance(T, SE3)
        array_compare(T, 2 * np.eye(4))

        array_compare(SE3.Rx(pi / 2) * SE3.Ry(pi / 2) * SE3.Rx(-pi / 2), SE3.Rz(pi / 2))

        array_compare(SE3.Ry(pi / 2) * [1, 0, 0], np.c_[0, 0, -1].T)

        # SE3 x vector
        vx = np.r_[1, 0, 0]
        vy = np.r_[0, 1, 0]
        vz = np.r_[0, 0, 1]

        def cv(v):
            return np.c_[v]

        nt.assert_equal(isinstance(SE3.Tx(pi / 2) * vx, np.ndarray), True)
        array_compare(SE3.Rx(pi / 2) * vx, cv(vx))
        array_compare(SE3.Rx(pi / 2) * vy, cv(vz))
        array_compare(SE3.Rx(pi / 2) * vz, cv(-vy))

        array_compare(SE3.Ry(pi / 2) * vx, cv(-vz))
        array_compare(SE3.Ry(pi / 2) * vy, cv(vy))
        array_compare(SE3.Ry(pi / 2) * vz, cv(vx))

        array_compare(SE3.Rz(pi / 2) * vx, cv(vy))
        array_compare(SE3.Rz(pi / 2) * vy, cv(-vx))
        array_compare(SE3.Rz(pi / 2) * vz, cv(vz))

        # divide
        T = SE3.Ry(0.3)
        a = T / T
        self.assertIsInstance(a, SE3)
        array_compare(a, np.eye(4))

        a = T / 2
        self.assertNotIsInstance(a, SE3)
        array_compare(a, troty(0.3) / 2)

    def test_arith_vect(self):
        rx = SE3.Rx(pi / 2)
        ry = SE3.Ry(pi / 2)
        rz = SE3.Rz(pi / 2)
        u = SE3()

        # multiply
        T = SE3([rx, ry, rz])
        a = T * rx
        self.assertIsInstance(a, SE3)
        nt.assert_equal(len(a), 3)
        array_compare(a[0], rx * rx)
        array_compare(a[1], ry * rx)
        array_compare(a[2], rz * rx)

        a = rx * T
        self.assertIsInstance(a, SE3)
        nt.assert_equal(len(a), 3)
        array_compare(a[0], rx * rx)
        array_compare(a[1], rx * ry)
        array_compare(a[2], rx * rz)

        a = T * T
        self.assertIsInstance(a, SE3)
        nt.assert_equal(len(a), 3)
        array_compare(a[0], rx * rx)
        array_compare(a[1], ry * ry)
        array_compare(a[2], rz * rz)

        a = T * 2
        self.assertNotIsInstance(a, SE3)
        nt.assert_equal(len(a), 3)
        array_compare(a[0], rx * 2)
        array_compare(a[1], ry * 2)
        array_compare(a[2], rz * 2)

        a = 2 * T
        self.assertNotIsInstance(a, SE3)
        nt.assert_equal(len(a), 3)
        array_compare(a[0], rx * 2)
        array_compare(a[1], ry * 2)
        array_compare(a[2], rz * 2)

        a = T
        a *= rx
        self.assertIsInstance(a, SE3)
        nt.assert_equal(len(a), 3)
        array_compare(a[0], rx * rx)
        array_compare(a[1], ry * rx)
        array_compare(a[2], rz * rx)

        a = rx
        a *= T
        self.assertIsInstance(a, SE3)
        nt.assert_equal(len(a), 3)
        array_compare(a[0], rx * rx)
        array_compare(a[1], rx * ry)
        array_compare(a[2], rx * rz)

        a = T
        a *= T
        self.assertIsInstance(a, SE3)
        nt.assert_equal(len(a), 3)
        array_compare(a[0], rx * rx)
        array_compare(a[1], ry * ry)
        array_compare(a[2], rz * rz)

        a = T
        a *= 2
        self.assertNotIsInstance(a, SE3)
        nt.assert_equal(len(a), 3)
        array_compare(a[0], rx * 2)
        array_compare(a[1], ry * 2)
        array_compare(a[2], rz * 2)

        # SE3 x vector
        vx = np.r_[1, 0, 0]
        vy = np.r_[0, 1, 0]
        vz = np.r_[0, 0, 1]

        a = T * vx
        array_compare(a[:, 0], (rx * vx).flatten())
        array_compare(a[:, 1], (ry * vx).flatten())
        array_compare(a[:, 2], (rz * vx).flatten())

        a = rx * np.vstack((vx, vy, vz)).T
        array_compare(a[:, 0], (rx * vx).flatten())
        array_compare(a[:, 1], (rx * vy).flatten())
        array_compare(a[:, 2], (rx * vz).flatten())

        # divide
        T = SE3([rx, ry, rz])
        a = T / rx
        self.assertIsInstance(a, SE3)
        nt.assert_equal(len(a), 3)
        array_compare(a[0], rx / rx)
        array_compare(a[1], ry / rx)
        array_compare(a[2], rz / rx)

        a = rx / T
        self.assertIsInstance(a, SE3)
        nt.assert_equal(len(a), 3)
        array_compare(a[0], rx / rx)
        array_compare(a[1], rx / ry)
        array_compare(a[2], rx / rz)

        a = T / T
        self.assertIsInstance(a, SE3)
        nt.assert_equal(len(a), 3)
        array_compare(a[0], np.eye(4))
        array_compare(a[1], np.eye(4))
        array_compare(a[2], np.eye(4))

        a = T / 2
        self.assertNotIsInstance(a, SE3)
        nt.assert_equal(len(a), 3)
        array_compare(a[0], rx / 2)
        array_compare(a[1], ry / 2)
        array_compare(a[2], rz / 2)

        a = T
        a /= rx
        self.assertIsInstance(a, SE3)
        nt.assert_equal(len(a), 3)
        array_compare(a[0], rx / rx)
        array_compare(a[1], ry / rx)
        array_compare(a[2], rz / rx)

        a = rx
        a /= T
        self.assertIsInstance(a, SE3)
        nt.assert_equal(len(a), 3)
        array_compare(a[0], rx / rx)
        array_compare(a[1], rx / ry)
        array_compare(a[2], rx / rz)

        a = T
        a /= T
        self.assertIsInstance(a, SE3)
        nt.assert_equal(len(a), 3)
        array_compare(a[0], np.eye(4))
        array_compare(a[1], np.eye(4))
        array_compare(a[2], np.eye(4))

        a = T
        a /= 2
        self.assertNotIsInstance(a, SE3)
        nt.assert_equal(len(a), 3)
        array_compare(a[0], rx / 2)
        array_compare(a[1], ry / 2)
        array_compare(a[2], rz / 2)

        # add
        T = SE3([rx, ry, rz])
        a = T + rx
        self.assertNotIsInstance(a, SE3)
        nt.assert_equal(len(a), 3)
        array_compare(a[0], rx + rx)
        array_compare(a[1], ry + rx)
        array_compare(a[2], rz + rx)

        a = rx + T
        self.assertNotIsInstance(a, SE3)
        nt.assert_equal(len(a), 3)
        array_compare(a[0], rx + rx)
        array_compare(a[1], rx + ry)
        array_compare(a[2], rx + rz)

        a = T + T
        self.assertNotIsInstance(a, SE3)
        nt.assert_equal(len(a), 3)
        array_compare(a[0], rx + rx)
        array_compare(a[1], ry + ry)
        array_compare(a[2], rz + rz)

        a = T + 1
        self.assertNotIsInstance(a, SE3)
        nt.assert_equal(len(a), 3)
        array_compare(a[0], rx + 1)
        array_compare(a[1], ry + 1)
        array_compare(a[2], rz + 1)

        # subtract
        T = SE3([rx, ry, rz])
        a = T - rx
        self.assertNotIsInstance(a, SE3)
        nt.assert_equal(len(a), 3)
        array_compare(a[0], rx - rx)
        array_compare(a[1], ry - rx)
        array_compare(a[2], rz - rx)

        a = rx - T
        self.assertNotIsInstance(a, SE3)
        nt.assert_equal(len(a), 3)
        array_compare(a[0], rx - rx)
        array_compare(a[1], rx - ry)
        array_compare(a[2], rx - rz)

        a = T - T
        self.assertNotIsInstance(a, SE3)
        nt.assert_equal(len(a), 3)
        array_compare(a[0], rx - rx)
        array_compare(a[1], ry - ry)
        array_compare(a[2], rz - rz)

        a = T - 1
        self.assertNotIsInstance(a, SE3)
        nt.assert_equal(len(a), 3)
        array_compare(a[0], rx - 1)
        array_compare(a[1], ry - 1)
        array_compare(a[2], rz - 1)

    def test_angle(self):
        # angle between SO3's
        r1 = SO3.Rx(0.1)
        r2 = SO3.Rx(0.2)
        for metric in range(6):
            self.assertAlmostEqual(r1.angdist(other=r1, metric=metric), 0.0)
            self.assertGreater(r1.angdist(other=r2, metric=metric), 0.0)
            self.assertAlmostEqual(
                r1.angdist(other=r2, metric=metric), r2.angdist(other=r1, metric=metric)
            )
        # angle between SE3's
        p1a, p1b = SE3.Rx(0.1), SE3.Rx(0.1, t=(1, 2, 3))
        p2a, p2b = SE3.Rx(0.2), SE3.Rx(0.2, t=(3, 2, 1))
        for metric in range(6):
            self.assertAlmostEqual(p1a.angdist(other=p1a, metric=metric), 0.0)
            self.assertGreater(p1a.angdist(other=p2a, metric=metric), 0.0)
            self.assertAlmostEqual(p1a.angdist(other=p1b, metric=metric), 0.0)
            self.assertAlmostEqual(
                p1a.angdist(other=p2a, metric=metric),
                p2a.angdist(other=p1a, metric=metric),
            )
            self.assertAlmostEqual(
                p1a.angdist(other=p2a, metric=metric),
                p1a.angdist(other=p2b, metric=metric),
            )
        # angdist is not implemented for mismatched types
        with self.assertRaises(ValueError):
            _ = r1.angdist(p1a)

        with self.assertRaises(ValueError):
            _ = r1._op2(right=p1a, op=r1.angdist)

        with self.assertRaises(ValueError):
            _ = p1a._op2(right=r1, op=p1a.angdist)

        # in general, the _op2 interface enforces an isinstance check.
        with self.assertRaises(TypeError):
            _ = r1._op2(right=(1, 0, 0), op=r1.angdist)

    def test_functions(self):
        # inv
        # .T
        pass

    def test_functions_vect(self):
        # inv
        # .T
        pass

    def test_rtvec(self):
        # OpenCV compatibility functions
        T = SE3.RTvec([0, 1, 0], [2, 3, 4])
        nt.assert_equal(T.t, [2, 3, 4])
        nt.assert_equal(T.R, SO3.Ry(1))

        rvec, tvec = T.rtvec()
        nt.assert_equal(rvec, [0, 1, 0])
        nt.assert_equal(tvec, [2, 3, 4])


# ---------------------------------------------------------------------------------------#
if __name__ == "__main__":
    unittest.main()<|MERGE_RESOLUTION|>--- conflicted
+++ resolved
@@ -716,7 +716,7 @@
         nt.assert_equal(R, SO3.EulerVec(R.eulervec()))
         np.testing.assert_equal((R.inv() * R).eulervec(), np.zeros(3))
 
-<<<<<<< HEAD
+
     def test_rotatedvector(self):
         v1 = [1, 2, 3]
         R = SO3.Eul(0.3, 0.4, 0.5)
@@ -726,7 +726,7 @@
 
         Re = SO3.RotatedVector(v1, v1)
         np.testing.assert_almost_equal(Re, np.eye(3))
-=======
+
         R = SO3()  # identity matrix case
 
         # Check log and exponential map
@@ -757,7 +757,7 @@
         R = SO3.RPY(rpy)
         m = R.mean()
         array_compare(m, SO3.RPY(0.1, 0.2, 0.3))
->>>>>>> 8c6d4226
+
 
 
 # ============================== SE3 =====================================#
